import sys
import pkg_resources
from pkg_resources import get_distribution

__version__ = get_distribution('ngclearn').version

if sys.version_info.minor < 10:
    import warnings
    warnings.warn(
        "Running ngclearn and jax in a python version prior to 3.10 may have unintended consequences. Compatibility "
        "with python 3.8 is maintained to allow for lava-nc components and should only be used with those")

#required = {'ngcsimlib', 'jax', 'jaxlib'} ## list of core ngclearn dependencies
required = {'ngcsimlib'} #, 'jax', 'jaxlib'}
installed = {pkg.key for pkg in pkg_resources.working_set}
missing = required - installed

for key in required:
    if key in missing:
        raise ImportError(str(key) + ", a core dependency of ngclearn, is not " \
                          "currently installed!")


## Needed to preload is called before anything in ngclearn
from pathlib import Path
from sys import argv
import numpy

import ngcsimlib

from ngclearn.utils import JointProcess, MethodProcess
from ngcsimlib.context import Context, ContextObjectTypes
from ngcsimlib import Component
from ngcsimlib.compartment import Compartment
<<<<<<< HEAD
from ngcsimlib import logger, configure
=======
from ngcsimlib.parser import compilable

from ngcsimlib import logger
>>>>>>> 12c10d5e

if not Path(argv[0]).name == "sphinx-build" or Path(argv[0]).name == "build.py":
    if "readthedocs" not in argv[0]:  ## prevent readthedocs execution of preload
        configure()
        logger.init_logging()<|MERGE_RESOLUTION|>--- conflicted
+++ resolved
@@ -32,13 +32,9 @@
 from ngcsimlib.context import Context, ContextObjectTypes
 from ngcsimlib import Component
 from ngcsimlib.compartment import Compartment
-<<<<<<< HEAD
 from ngcsimlib import logger, configure
-=======
 from ngcsimlib.parser import compilable
 
-from ngcsimlib import logger
->>>>>>> 12c10d5e
 
 if not Path(argv[0]).name == "sphinx-build" or Path(argv[0]).name == "build.py":
     if "readthedocs" not in argv[0]:  ## prevent readthedocs execution of preload
