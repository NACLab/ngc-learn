from ngclearn.components.jaxComponent import JaxComponent
from jax import numpy as jnp, random, jit, nn
from functools import partial
from ngclearn.utils import tensorstats
from ngcsimlib import deprecate_args
from ngcsimlib.logger import info, warn
from ngclearn.utils.diffeq.ode_utils import get_integrator_code, step_euler, step_rk2

from ngcsimlib.parser import compilable
from ngcsimlib.compartment import Compartment

@jit
def _dfv_internal(j, v, w, b, tau_m): ## raw voltage dynamics
    ## (v^2 * 0.04 + v * 5 + 140 - u + j) * a, where a = (1./tau_m) (w = u)
    dv_dt = (jnp.square(v) * 0.04 + v * 5. + 140. - w + j)
    dv_dt = dv_dt * (1./tau_m)
    return dv_dt

def _dfv(t, v, params): ## voltage dynamics wrapper
    j, w, b, tau_m = params
    dv_dt = _dfv_internal(j, v, w, b, tau_m)
    return dv_dt

@jit
def _dfw_internal(j, v, w, b, tau_w): ## raw recovery dynamics
    ## (v * b - u) from (v * b - u) * a (Izh. form)  (w = u)
    dw_dt = (v * b - w)
    dw_dt = dw_dt * (1./tau_w)
    return dw_dt

def _dfw(t, w, params): ## recovery dynamics wrapper
    j, v, b, tau_w = params
    dv_dt = _dfw_internal(j, v, w, b, tau_w)
    return dv_dt

def _post_process(s, _v, _w, v, w, c, d): ## internal post-processing routine
    # this step is specific to izh neuronal cells, where, after dynamics
    # have evolved for a step in term, we then use the variables c and d
    # to gate accordingly the dynamics for voltage v and recovery w
    v_next = _v * (1. - s) + s * c
    w_next = _w * (1. - s) + s * (w + d)
    return v_next, w_next

class IzhikevichCell(JaxComponent): ## Izhikevich neuronal cell
    """
    A spiking cell based on Izhikevich's model of neuronal dynamics. Note that
    this a two-variable simplification of more complex multi-variable systems
    (e.g., Hodgkin-Huxley model). This cell model iteratively evolves
    voltage "v" and recovery "w", the last of which represents the combined
    effects of sodium channel deinactivation and potassium channel deactivation.

    The specific pair of differential equations that characterize this cell
    are (for adjusting v and w, given current j, over time):

    | tau_m * dv/dt = 0.04 v^2 + 5v + 140 - w + j * R_m
    | tau_w * dw/dt = (v * b - w),  where tau_w = 1/a

    | --- Cell Input Compartments: ---
    | j - electrical current input (takes in external signals)
    | --- Cell State Compartments: ---
    | v - membrane potential/voltage state
    | w - recovery variable state
    | key - JAX PRNG key
    | --- Cell Output Compartments: ---
    | s - emitted binary spikes/action potentials
    | tols - time-of-last-spike

    | References:
    | Izhikevich, Eugene M. "Simple model of spiking neurons." IEEE Transactions
    | on neural networks 14.6 (2003): 1569-1572.

    Note: Izhikevich's constants/hyper-parameters 'a', 'b', 'c', and 'd' have
    been remapped/renamed (see arguments below). Note that the default settings
    for this component cell is for a regular spiking cell; to recover other
    types of spiking cells (depending on what neuronal circuitry one wants to
    model), one can recover specific models with the following particular values:

    | Intrinsically bursting neurons: ``v_reset=-55, w_reset=4``
    | Chattering neurons: ``v_reset = -50, w_reset = 2``
    | Fast spiking neurons: ``tau_w = 10``
    | Low-threshold spiking neurons: ``tau_w = 10, coupling_factor = 0.25, w_reset = 2``
    | Resonator neurons: ``tau_w = 10, coupling_factor = 0.26``

    Args:
        name: the string name of this cell

        n_units: number of cellular entities (neural population size)

        tau_m: membrane time constant (Default: 1 ms)

        resist_m: membrane resistance value

        v_thr: voltage threshold value to cross for emitting a spike
            (in milliVolts, or mV) (Default: 30 mV)

        v_reset: voltage value to reset to after a spike (in mV)
            (Default: -65 mV), i.e., 'c'

        tau_w: recovery variable time constant (Default: 50 ms), i.e., 1/'a'

        w_reset: recovery value to reset to after a spike (Default: 8), i.e., 'd'

        coupling_factor: degree to which recovery is sensitive to any
            subthreshold fluctuations of voltage (Default: 0.2), i.e., 'b'

        v0: initial condition / reset for voltage (Default: -65 mV)

        w0: initial condition / reset for recovery (Default: -14)

        integration_type: type of integration to use for this cell's dynamics;
            current supported forms include "euler" (Euler/RK-1 integration)
            and "midpoint" or "rk2" (midpoint method/RK-2 integration) (Default: "euler")

            :Note: setting the integration type to the midpoint method will
                increase the accuracy of the estimate of the cell's evolution
                at an increase in computational cost (and simulation time)
    """

    def __init__(self, name, n_units, tau_m=1., resist_m=1., v_thr=30., v_reset=-65.,
                 tau_w=50., w_reset=8., coupling_factor=0.2, v0=-65., w0=-14.,
                 integration_type="euler", **kwargs):
        super().__init__(name, **kwargs)

        ## Cell properties
        self.resist_m = resist_m ## resistance R_m
        self.tau_m = tau_m
        self.tau_w = tau_w
        self.coupling_factor = coupling_factor
        self.v_reset = v_reset
        self.w_reset = w_reset

        self.v0 = v0 ## initial membrane potential/voltage condition
        self.w0 = w0 ## initial recovery w-parameter condition
        self.v_thr = v_thr

        ## Integration properties
        self.integrationType = integration_type
        self.intgFlag = get_integrator_code(self.integrationType)

        ## Layer Size Setup
        self.batch_size = 1
        self.n_units = n_units

        ## Compartment setup
        restVals = jnp.zeros((self.batch_size, self.n_units))
        self.j = Compartment(restVals)
        self.v = Compartment(restVals + self.v0)
        self.w = Compartment(restVals + self.w0)
        self.s = Compartment(restVals)
        self.tols = Compartment(restVals) ## time-of-last-spike

<<<<<<< HEAD
    @compilable  
    def advance_state(self, dt):
        tau_m = self.tau_m
        tau_w = self.tau_w
        v_thr = self.v_thr
        coupling = self.coupling
        v_reset = self.v_reset
        w_reset = self.w_reset
        R_m = self.R_m
        intgFlag = self.intgFlag
        j = self.j.get()
        v = self.v.get()
        w = self.w.get()
        s = self.s.get()
        tols = self.tols.get()

=======
    @compilable
    def advance_state(self, t, dt):
>>>>>>> 947d2cff
        ## note: a = 0.1 --> fast spikes, a = 0.02 --> regular spikes
        a = 1. / self.tau_w  ## we map time constant to variable "a" (a = 1/tau_w)
        _j = self.j.get() * self.resist_m
        # _j = jnp.maximum(-30.0, _j) ## lower-bound/clip input current
        ## check for spikes
        s = (self.v.get() > self.v_thr) * 1.
        ## for non-spikes, evolve according to dynamics
        if self.intgFlag == 1:
            v_params = (_j, self.w.get(), self.coupling_factor, self.tau_m)
            _, _v = step_rk2(0., self.v.get(), _dfv, dt, v_params)  # _v = step_rk2(v, v_params, _dfv, dt)
            w_params = (_j, self.v.get(), self.coupling_factor, self.tau_w)
            _, _w = step_rk2(0., self.w.get(), _dfw, dt, w_params)  # _w = step_rk2(w, w_params, _dfw, dt)
        else:  # integType == 0 (default -- Euler)
            v_params = (_j, self.w.get(), self.coupling_factor, self.tau_m)
            _, _v = step_euler(0., self.v.get(), _dfv, dt, v_params)  # _v = step_euler(v, v_params, _dfv, dt)
            w_params = (_j, self.v.get(), self.coupling_factor, self.tau_w)
            _, _w = step_euler(0., self.w.get(), _dfw, dt, w_params)  # _w = step_euler(w, w_params, _dfw, dt)
        ## for spikes, snap to particular states
        _v, _w = _post_process(s, _v, _w, self.v.get(), self.w.get(), self.v_reset, self.w_reset)
        v = _v
        w = _w

<<<<<<< HEAD
        # Note: time tracking for tols would need to be handled by the caller
        # tols = (1. - s) * tols + (s * t) ## update tols

        self.j.set(j)
        self.v.set(v)
        self.w.set(w)
        self.s.set(s)
        self.tols.set(tols)
=======
        ## update time-of-last spike variable(s)
        self.tols.set((1. - s) * self.tols.get() + (s * t))

        # self.j.set(j) ## j is not getting modified in these dynamics
        self.v.set(v)
        self.w.set(w)
        self.s.set(s)

    @compilable
    def reset(self):
        restVals = jnp.zeros((self.batch_size, self.n_units))
        if not self.j.targeted:
            self.j.set(restVals)
        self.v.set(restVals + self.v0)
        self.w.set(restVals + self.w0)
        self.s.set(restVals)
        self.tols.set(restVals)
>>>>>>> 947d2cff

    @classmethod
    def help(cls): ## component help function
        properties = {
            "cell_type": "IzhikevichCell - evolves neurons according to nonlinear, "
                         "dual-ODE Izhikevich spiking cell dynamics."
        }
        compartment_props = {
            "inputs":
                {"j": "External input electrical current"},
            "states":
                {"v": "Membrane potential/voltage at time t",
                 "w": "Recovery variable at time t",
                 "key": "JAX PRNG key"},
            "outputs":
                {"s": "Emitted spikes/pulses at time t",
                 "tols": "Time-of-last-spike"},
        }
        hyperparams = {
            "n_units": "Number of neuronal cells to model in this layer",
            "tau_m": "Cell membrane time constant",
            "resist_m": "Membrane resistance value",
            "tau_w": "Recovery variable time constant",
            "v_thr": "Base voltage threshold value",
            "v_rest": "Resting membrane potential value",
            "v_reset": "Reset membrane potential value",
            "w_reset": "Reset recover variable value",
            "coupling_factor": "Degree to which recovery variable is sensitive to subthreshold voltage fluctuations",
            "v0": "Initial condition for membrane potential/voltage",
            "w0": "Initial condition for recovery variable",
            "integration_type": "Type of numerical integration to use for the cell dynamics"
        }
        info = {cls.__name__: properties,
                "compartments": compartment_props,
                "dynamics": "tau_m * dv/dt = 0.04 v^2 + 5v + 140 - w + j * resist_m; "
                            "tau_w * dw/dt = (v * b - w),  where tau_w = 1/a",
                "hyperparameters": hyperparams}
        return info

    def __repr__(self):
        comps = [varname for varname in dir(self) if isinstance(getattr(self, varname), Compartment)]
        maxlen = max(len(c) for c in comps) + 5
        lines = f"[{self.__class__.__name__}] PATH: {self.name}\n"
        for c in comps:
            stats = tensorstats(getattr(self, c).value)
            if stats is not None:
                line = [f"{k}: {v}" for k, v in stats.items()]
                line = ", ".join(line)
            else:
                line = "None"
            lines += f"  {f'({c})'.ljust(maxlen)}{line}\n"
        return lines

if __name__ == '__main__':
    from ngcsimlib.context import Context
    with Context("Bar") as bar:
        X = IzhikevichCell("X", 9)
    print(X)
<|MERGE_RESOLUTION|>--- conflicted
+++ resolved
@@ -1,280 +1,250 @@
-from ngclearn.components.jaxComponent import JaxComponent
-from jax import numpy as jnp, random, jit, nn
-from functools import partial
-from ngclearn.utils import tensorstats
-from ngcsimlib import deprecate_args
-from ngcsimlib.logger import info, warn
-from ngclearn.utils.diffeq.ode_utils import get_integrator_code, step_euler, step_rk2
-
-from ngcsimlib.parser import compilable
-from ngcsimlib.compartment import Compartment
-
-@jit
-def _dfv_internal(j, v, w, b, tau_m): ## raw voltage dynamics
-    ## (v^2 * 0.04 + v * 5 + 140 - u + j) * a, where a = (1./tau_m) (w = u)
-    dv_dt = (jnp.square(v) * 0.04 + v * 5. + 140. - w + j)
-    dv_dt = dv_dt * (1./tau_m)
-    return dv_dt
-
-def _dfv(t, v, params): ## voltage dynamics wrapper
-    j, w, b, tau_m = params
-    dv_dt = _dfv_internal(j, v, w, b, tau_m)
-    return dv_dt
-
-@jit
-def _dfw_internal(j, v, w, b, tau_w): ## raw recovery dynamics
-    ## (v * b - u) from (v * b - u) * a (Izh. form)  (w = u)
-    dw_dt = (v * b - w)
-    dw_dt = dw_dt * (1./tau_w)
-    return dw_dt
-
-def _dfw(t, w, params): ## recovery dynamics wrapper
-    j, v, b, tau_w = params
-    dv_dt = _dfw_internal(j, v, w, b, tau_w)
-    return dv_dt
-
-def _post_process(s, _v, _w, v, w, c, d): ## internal post-processing routine
-    # this step is specific to izh neuronal cells, where, after dynamics
-    # have evolved for a step in term, we then use the variables c and d
-    # to gate accordingly the dynamics for voltage v and recovery w
-    v_next = _v * (1. - s) + s * c
-    w_next = _w * (1. - s) + s * (w + d)
-    return v_next, w_next
-
-class IzhikevichCell(JaxComponent): ## Izhikevich neuronal cell
-    """
-    A spiking cell based on Izhikevich's model of neuronal dynamics. Note that
-    this a two-variable simplification of more complex multi-variable systems
-    (e.g., Hodgkin-Huxley model). This cell model iteratively evolves
-    voltage "v" and recovery "w", the last of which represents the combined
-    effects of sodium channel deinactivation and potassium channel deactivation.
-
-    The specific pair of differential equations that characterize this cell
-    are (for adjusting v and w, given current j, over time):
-
-    | tau_m * dv/dt = 0.04 v^2 + 5v + 140 - w + j * R_m
-    | tau_w * dw/dt = (v * b - w),  where tau_w = 1/a
-
-    | --- Cell Input Compartments: ---
-    | j - electrical current input (takes in external signals)
-    | --- Cell State Compartments: ---
-    | v - membrane potential/voltage state
-    | w - recovery variable state
-    | key - JAX PRNG key
-    | --- Cell Output Compartments: ---
-    | s - emitted binary spikes/action potentials
-    | tols - time-of-last-spike
-
-    | References:
-    | Izhikevich, Eugene M. "Simple model of spiking neurons." IEEE Transactions
-    | on neural networks 14.6 (2003): 1569-1572.
-
-    Note: Izhikevich's constants/hyper-parameters 'a', 'b', 'c', and 'd' have
-    been remapped/renamed (see arguments below). Note that the default settings
-    for this component cell is for a regular spiking cell; to recover other
-    types of spiking cells (depending on what neuronal circuitry one wants to
-    model), one can recover specific models with the following particular values:
-
-    | Intrinsically bursting neurons: ``v_reset=-55, w_reset=4``
-    | Chattering neurons: ``v_reset = -50, w_reset = 2``
-    | Fast spiking neurons: ``tau_w = 10``
-    | Low-threshold spiking neurons: ``tau_w = 10, coupling_factor = 0.25, w_reset = 2``
-    | Resonator neurons: ``tau_w = 10, coupling_factor = 0.26``
-
-    Args:
-        name: the string name of this cell
-
-        n_units: number of cellular entities (neural population size)
-
-        tau_m: membrane time constant (Default: 1 ms)
-
-        resist_m: membrane resistance value
-
-        v_thr: voltage threshold value to cross for emitting a spike
-            (in milliVolts, or mV) (Default: 30 mV)
-
-        v_reset: voltage value to reset to after a spike (in mV)
-            (Default: -65 mV), i.e., 'c'
-
-        tau_w: recovery variable time constant (Default: 50 ms), i.e., 1/'a'
-
-        w_reset: recovery value to reset to after a spike (Default: 8), i.e., 'd'
-
-        coupling_factor: degree to which recovery is sensitive to any
-            subthreshold fluctuations of voltage (Default: 0.2), i.e., 'b'
-
-        v0: initial condition / reset for voltage (Default: -65 mV)
-
-        w0: initial condition / reset for recovery (Default: -14)
-
-        integration_type: type of integration to use for this cell's dynamics;
-            current supported forms include "euler" (Euler/RK-1 integration)
-            and "midpoint" or "rk2" (midpoint method/RK-2 integration) (Default: "euler")
-
-            :Note: setting the integration type to the midpoint method will
-                increase the accuracy of the estimate of the cell's evolution
-                at an increase in computational cost (and simulation time)
-    """
-
-    def __init__(self, name, n_units, tau_m=1., resist_m=1., v_thr=30., v_reset=-65.,
-                 tau_w=50., w_reset=8., coupling_factor=0.2, v0=-65., w0=-14.,
-                 integration_type="euler", **kwargs):
-        super().__init__(name, **kwargs)
-
-        ## Cell properties
-        self.resist_m = resist_m ## resistance R_m
-        self.tau_m = tau_m
-        self.tau_w = tau_w
-        self.coupling_factor = coupling_factor
-        self.v_reset = v_reset
-        self.w_reset = w_reset
-
-        self.v0 = v0 ## initial membrane potential/voltage condition
-        self.w0 = w0 ## initial recovery w-parameter condition
-        self.v_thr = v_thr
-
-        ## Integration properties
-        self.integrationType = integration_type
-        self.intgFlag = get_integrator_code(self.integrationType)
-
-        ## Layer Size Setup
-        self.batch_size = 1
-        self.n_units = n_units
-
-        ## Compartment setup
-        restVals = jnp.zeros((self.batch_size, self.n_units))
-        self.j = Compartment(restVals)
-        self.v = Compartment(restVals + self.v0)
-        self.w = Compartment(restVals + self.w0)
-        self.s = Compartment(restVals)
-        self.tols = Compartment(restVals) ## time-of-last-spike
-
-<<<<<<< HEAD
-    @compilable  
-    def advance_state(self, dt):
-        tau_m = self.tau_m
-        tau_w = self.tau_w
-        v_thr = self.v_thr
-        coupling = self.coupling
-        v_reset = self.v_reset
-        w_reset = self.w_reset
-        R_m = self.R_m
-        intgFlag = self.intgFlag
-        j = self.j.get()
-        v = self.v.get()
-        w = self.w.get()
-        s = self.s.get()
-        tols = self.tols.get()
-
-=======
-    @compilable
-    def advance_state(self, t, dt):
->>>>>>> 947d2cff
-        ## note: a = 0.1 --> fast spikes, a = 0.02 --> regular spikes
-        a = 1. / self.tau_w  ## we map time constant to variable "a" (a = 1/tau_w)
-        _j = self.j.get() * self.resist_m
-        # _j = jnp.maximum(-30.0, _j) ## lower-bound/clip input current
-        ## check for spikes
-        s = (self.v.get() > self.v_thr) * 1.
-        ## for non-spikes, evolve according to dynamics
-        if self.intgFlag == 1:
-            v_params = (_j, self.w.get(), self.coupling_factor, self.tau_m)
-            _, _v = step_rk2(0., self.v.get(), _dfv, dt, v_params)  # _v = step_rk2(v, v_params, _dfv, dt)
-            w_params = (_j, self.v.get(), self.coupling_factor, self.tau_w)
-            _, _w = step_rk2(0., self.w.get(), _dfw, dt, w_params)  # _w = step_rk2(w, w_params, _dfw, dt)
-        else:  # integType == 0 (default -- Euler)
-            v_params = (_j, self.w.get(), self.coupling_factor, self.tau_m)
-            _, _v = step_euler(0., self.v.get(), _dfv, dt, v_params)  # _v = step_euler(v, v_params, _dfv, dt)
-            w_params = (_j, self.v.get(), self.coupling_factor, self.tau_w)
-            _, _w = step_euler(0., self.w.get(), _dfw, dt, w_params)  # _w = step_euler(w, w_params, _dfw, dt)
-        ## for spikes, snap to particular states
-        _v, _w = _post_process(s, _v, _w, self.v.get(), self.w.get(), self.v_reset, self.w_reset)
-        v = _v
-        w = _w
-
-<<<<<<< HEAD
-        # Note: time tracking for tols would need to be handled by the caller
-        # tols = (1. - s) * tols + (s * t) ## update tols
-
-        self.j.set(j)
-        self.v.set(v)
-        self.w.set(w)
-        self.s.set(s)
-        self.tols.set(tols)
-=======
-        ## update time-of-last spike variable(s)
-        self.tols.set((1. - s) * self.tols.get() + (s * t))
-
-        # self.j.set(j) ## j is not getting modified in these dynamics
-        self.v.set(v)
-        self.w.set(w)
-        self.s.set(s)
-
-    @compilable
-    def reset(self):
-        restVals = jnp.zeros((self.batch_size, self.n_units))
-        if not self.j.targeted:
-            self.j.set(restVals)
-        self.v.set(restVals + self.v0)
-        self.w.set(restVals + self.w0)
-        self.s.set(restVals)
-        self.tols.set(restVals)
->>>>>>> 947d2cff
-
-    @classmethod
-    def help(cls): ## component help function
-        properties = {
-            "cell_type": "IzhikevichCell - evolves neurons according to nonlinear, "
-                         "dual-ODE Izhikevich spiking cell dynamics."
-        }
-        compartment_props = {
-            "inputs":
-                {"j": "External input electrical current"},
-            "states":
-                {"v": "Membrane potential/voltage at time t",
-                 "w": "Recovery variable at time t",
-                 "key": "JAX PRNG key"},
-            "outputs":
-                {"s": "Emitted spikes/pulses at time t",
-                 "tols": "Time-of-last-spike"},
-        }
-        hyperparams = {
-            "n_units": "Number of neuronal cells to model in this layer",
-            "tau_m": "Cell membrane time constant",
-            "resist_m": "Membrane resistance value",
-            "tau_w": "Recovery variable time constant",
-            "v_thr": "Base voltage threshold value",
-            "v_rest": "Resting membrane potential value",
-            "v_reset": "Reset membrane potential value",
-            "w_reset": "Reset recover variable value",
-            "coupling_factor": "Degree to which recovery variable is sensitive to subthreshold voltage fluctuations",
-            "v0": "Initial condition for membrane potential/voltage",
-            "w0": "Initial condition for recovery variable",
-            "integration_type": "Type of numerical integration to use for the cell dynamics"
-        }
-        info = {cls.__name__: properties,
-                "compartments": compartment_props,
-                "dynamics": "tau_m * dv/dt = 0.04 v^2 + 5v + 140 - w + j * resist_m; "
-                            "tau_w * dw/dt = (v * b - w),  where tau_w = 1/a",
-                "hyperparameters": hyperparams}
-        return info
-
-    def __repr__(self):
-        comps = [varname for varname in dir(self) if isinstance(getattr(self, varname), Compartment)]
-        maxlen = max(len(c) for c in comps) + 5
-        lines = f"[{self.__class__.__name__}] PATH: {self.name}\n"
-        for c in comps:
-            stats = tensorstats(getattr(self, c).value)
-            if stats is not None:
-                line = [f"{k}: {v}" for k, v in stats.items()]
-                line = ", ".join(line)
-            else:
-                line = "None"
-            lines += f"  {f'({c})'.ljust(maxlen)}{line}\n"
-        return lines
-
-if __name__ == '__main__':
-    from ngcsimlib.context import Context
-    with Context("Bar") as bar:
-        X = IzhikevichCell("X", 9)
-    print(X)
+from ngclearn.components.jaxComponent import JaxComponent
+from jax import numpy as jnp, random, jit, nn
+from functools import partial
+from ngclearn.utils import tensorstats
+from ngcsimlib import deprecate_args
+from ngcsimlib.logger import info, warn
+from ngclearn.utils.diffeq.ode_utils import get_integrator_code, step_euler, step_rk2
+
+from ngcsimlib.parser import compilable
+from ngcsimlib.compartment import Compartment
+
+@jit
+def _dfv_internal(j, v, w, b, tau_m): ## raw voltage dynamics
+    ## (v^2 * 0.04 + v * 5 + 140 - u + j) * a, where a = (1./tau_m) (w = u)
+    dv_dt = (jnp.square(v) * 0.04 + v * 5. + 140. - w + j)
+    dv_dt = dv_dt * (1./tau_m)
+    return dv_dt
+
+def _dfv(t, v, params): ## voltage dynamics wrapper
+    j, w, b, tau_m = params
+    dv_dt = _dfv_internal(j, v, w, b, tau_m)
+    return dv_dt
+
+@jit
+def _dfw_internal(j, v, w, b, tau_w): ## raw recovery dynamics
+    ## (v * b - u) from (v * b - u) * a (Izh. form)  (w = u)
+    dw_dt = (v * b - w)
+    dw_dt = dw_dt * (1./tau_w)
+    return dw_dt
+
+def _dfw(t, w, params): ## recovery dynamics wrapper
+    j, v, b, tau_w = params
+    dv_dt = _dfw_internal(j, v, w, b, tau_w)
+    return dv_dt
+
+def _post_process(s, _v, _w, v, w, c, d): ## internal post-processing routine
+    # this step is specific to izh neuronal cells, where, after dynamics
+    # have evolved for a step in term, we then use the variables c and d
+    # to gate accordingly the dynamics for voltage v and recovery w
+    v_next = _v * (1. - s) + s * c
+    w_next = _w * (1. - s) + s * (w + d)
+    return v_next, w_next
+
+class IzhikevichCell(JaxComponent): ## Izhikevich neuronal cell
+    """
+    A spiking cell based on Izhikevich's model of neuronal dynamics. Note that
+    this a two-variable simplification of more complex multi-variable systems
+    (e.g., Hodgkin-Huxley model). This cell model iteratively evolves
+    voltage "v" and recovery "w", the last of which represents the combined
+    effects of sodium channel deinactivation and potassium channel deactivation.
+
+    The specific pair of differential equations that characterize this cell
+    are (for adjusting v and w, given current j, over time):
+
+    | tau_m * dv/dt = 0.04 v^2 + 5v + 140 - w + j * R_m
+    | tau_w * dw/dt = (v * b - w),  where tau_w = 1/a
+
+    | --- Cell Input Compartments: ---
+    | j - electrical current input (takes in external signals)
+    | --- Cell State Compartments: ---
+    | v - membrane potential/voltage state
+    | w - recovery variable state
+    | key - JAX PRNG key
+    | --- Cell Output Compartments: ---
+    | s - emitted binary spikes/action potentials
+    | tols - time-of-last-spike
+
+    | References:
+    | Izhikevich, Eugene M. "Simple model of spiking neurons." IEEE Transactions
+    | on neural networks 14.6 (2003): 1569-1572.
+
+    Note: Izhikevich's constants/hyper-parameters 'a', 'b', 'c', and 'd' have
+    been remapped/renamed (see arguments below). Note that the default settings
+    for this component cell is for a regular spiking cell; to recover other
+    types of spiking cells (depending on what neuronal circuitry one wants to
+    model), one can recover specific models with the following particular values:
+
+    | Intrinsically bursting neurons: ``v_reset=-55, w_reset=4``
+    | Chattering neurons: ``v_reset = -50, w_reset = 2``
+    | Fast spiking neurons: ``tau_w = 10``
+    | Low-threshold spiking neurons: ``tau_w = 10, coupling_factor = 0.25, w_reset = 2``
+    | Resonator neurons: ``tau_w = 10, coupling_factor = 0.26``
+
+    Args:
+        name: the string name of this cell
+
+        n_units: number of cellular entities (neural population size)
+
+        tau_m: membrane time constant (Default: 1 ms)
+
+        resist_m: membrane resistance value
+
+        v_thr: voltage threshold value to cross for emitting a spike
+            (in milliVolts, or mV) (Default: 30 mV)
+
+        v_reset: voltage value to reset to after a spike (in mV)
+            (Default: -65 mV), i.e., 'c'
+
+        tau_w: recovery variable time constant (Default: 50 ms), i.e., 1/'a'
+
+        w_reset: recovery value to reset to after a spike (Default: 8), i.e., 'd'
+
+        coupling_factor: degree to which recovery is sensitive to any
+            subthreshold fluctuations of voltage (Default: 0.2), i.e., 'b'
+
+        v0: initial condition / reset for voltage (Default: -65 mV)
+
+        w0: initial condition / reset for recovery (Default: -14)
+
+        integration_type: type of integration to use for this cell's dynamics;
+            current supported forms include "euler" (Euler/RK-1 integration)
+            and "midpoint" or "rk2" (midpoint method/RK-2 integration) (Default: "euler")
+
+            :Note: setting the integration type to the midpoint method will
+                increase the accuracy of the estimate of the cell's evolution
+                at an increase in computational cost (and simulation time)
+    """
+
+    def __init__(self, name, n_units, tau_m=1., resist_m=1., v_thr=30., v_reset=-65.,
+                 tau_w=50., w_reset=8., coupling_factor=0.2, v0=-65., w0=-14.,
+                 integration_type="euler", **kwargs):
+        super().__init__(name, **kwargs)
+
+        ## Cell properties
+        self.resist_m = resist_m ## resistance R_m
+        self.tau_m = tau_m
+        self.tau_w = tau_w
+        self.coupling_factor = coupling_factor
+        self.v_reset = v_reset
+        self.w_reset = w_reset
+
+        self.v0 = v0 ## initial membrane potential/voltage condition
+        self.w0 = w0 ## initial recovery w-parameter condition
+        self.v_thr = v_thr
+
+        ## Integration properties
+        self.integrationType = integration_type
+        self.intgFlag = get_integrator_code(self.integrationType)
+
+        ## Layer Size Setup
+        self.batch_size = 1
+        self.n_units = n_units
+
+        ## Compartment setup
+        restVals = jnp.zeros((self.batch_size, self.n_units))
+        self.j = Compartment(restVals)
+        self.v = Compartment(restVals + self.v0)
+        self.w = Compartment(restVals + self.w0)
+        self.s = Compartment(restVals)
+        self.tols = Compartment(restVals) ## time-of-last-spike
+
+    @compilable
+    def advance_state(self, t, dt):
+        ## note: a = 0.1 --> fast spikes, a = 0.02 --> regular spikes
+        a = 1. / self.tau_w  ## we map time constant to variable "a" (a = 1/tau_w)
+        _j = self.j.get() * self.resist_m
+        # _j = jnp.maximum(-30.0, _j) ## lower-bound/clip input current
+        ## check for spikes
+        s = (self.v.get() > self.v_thr) * 1.
+        ## for non-spikes, evolve according to dynamics
+        if self.intgFlag == 1:
+            v_params = (_j, self.w.get(), self.coupling_factor, self.tau_m)
+            _, _v = step_rk2(0., self.v.get(), _dfv, dt, v_params)  # _v = step_rk2(v, v_params, _dfv, dt)
+            w_params = (_j, self.v.get(), self.coupling_factor, self.tau_w)
+            _, _w = step_rk2(0., self.w.get(), _dfw, dt, w_params)  # _w = step_rk2(w, w_params, _dfw, dt)
+        else:  # integType == 0 (default -- Euler)
+            v_params = (_j, self.w.get(), self.coupling_factor, self.tau_m)
+            _, _v = step_euler(0., self.v.get(), _dfv, dt, v_params)  # _v = step_euler(v, v_params, _dfv, dt)
+            w_params = (_j, self.v.get(), self.coupling_factor, self.tau_w)
+            _, _w = step_euler(0., self.w.get(), _dfw, dt, w_params)  # _w = step_euler(w, w_params, _dfw, dt)
+        ## for spikes, snap to particular states
+        _v, _w = _post_process(s, _v, _w, self.v.get(), self.w.get(), self.v_reset, self.w_reset)
+        v = _v
+        w = _w
+
+        ## update time-of-last spike variable(s)
+        self.tols.set((1. - s) * self.tols.get() + (s * t))
+
+        # self.j.set(j) ## j is not getting modified in these dynamics
+        self.v.set(v)
+        self.w.set(w)
+        self.s.set(s)
+
+    @compilable
+    def reset(self):
+        restVals = jnp.zeros((self.batch_size, self.n_units))
+        if not self.j.targeted:
+            self.j.set(restVals)
+        self.v.set(restVals + self.v0)
+        self.w.set(restVals + self.w0)
+        self.s.set(restVals)
+        self.tols.set(restVals)
+
+    @classmethod
+    def help(cls): ## component help function
+        properties = {
+            "cell_type": "IzhikevichCell - evolves neurons according to nonlinear, "
+                         "dual-ODE Izhikevich spiking cell dynamics."
+        }
+        compartment_props = {
+            "inputs":
+                {"j": "External input electrical current"},
+            "states":
+                {"v": "Membrane potential/voltage at time t",
+                 "w": "Recovery variable at time t",
+                 "key": "JAX PRNG key"},
+            "outputs":
+                {"s": "Emitted spikes/pulses at time t",
+                 "tols": "Time-of-last-spike"},
+        }
+        hyperparams = {
+            "n_units": "Number of neuronal cells to model in this layer",
+            "tau_m": "Cell membrane time constant",
+            "resist_m": "Membrane resistance value",
+            "tau_w": "Recovery variable time constant",
+            "v_thr": "Base voltage threshold value",
+            "v_rest": "Resting membrane potential value",
+            "v_reset": "Reset membrane potential value",
+            "w_reset": "Reset recover variable value",
+            "coupling_factor": "Degree to which recovery variable is sensitive to subthreshold voltage fluctuations",
+            "v0": "Initial condition for membrane potential/voltage",
+            "w0": "Initial condition for recovery variable",
+            "integration_type": "Type of numerical integration to use for the cell dynamics"
+        }
+        info = {cls.__name__: properties,
+                "compartments": compartment_props,
+                "dynamics": "tau_m * dv/dt = 0.04 v^2 + 5v + 140 - w + j * resist_m; "
+                            "tau_w * dw/dt = (v * b - w),  where tau_w = 1/a",
+                "hyperparameters": hyperparams}
+        return info
+
+    def __repr__(self):
+        comps = [varname for varname in dir(self) if isinstance(getattr(self, varname), Compartment)]
+        maxlen = max(len(c) for c in comps) + 5
+        lines = f"[{self.__class__.__name__}] PATH: {self.name}\n"
+        for c in comps:
+            stats = tensorstats(getattr(self, c).value)
+            if stats is not None:
+                line = [f"{k}: {v}" for k, v in stats.items()]
+                line = ", ".join(line)
+            else:
+                line = "None"
+            lines += f"  {f'({c})'.ljust(maxlen)}{line}\n"
+        return lines
+
+if __name__ == '__main__':
+    from ngcsimlib.context import Context
+    with Context("Bar") as bar:
+        X = IzhikevichCell("X", 9)
+    print(X)