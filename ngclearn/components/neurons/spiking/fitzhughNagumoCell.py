from ngclearn.components.jaxComponent import JaxComponent
from jax import numpy as jnp, random, jit, nn
from functools import partial
from ngclearn.utils import tensorstats
from ngcsimlib import deprecate_args
from ngcsimlib.logger import info, warn
from ngclearn.utils.diffeq.ode_utils import get_integrator_code, \
                                            step_euler, step_rk2

from ngcsimlib.parser import compilable
<<<<<<< HEAD
#from ngcsimlib.component import Component
=======
>>>>>>> 947d2cff
from ngcsimlib.compartment import Compartment


@jit
def _dfv_internal(j, v, w, a, b, g, tau_m): ## raw voltage dynamics
    dv_dt = v - jnp.power(v, 3)/g - w + j ## dv/dt
    dv_dt = dv_dt * (1./tau_m)
    return dv_dt

def _dfv(t, v, params): ## voltage dynamics wrapper
    j, w, a, b, g, tau_m = params
    dv_dt = _dfv_internal(j, v, w, a, b, g, tau_m)
    return dv_dt

@jit
def _dfw_internal(j, v, w, a, b, g, tau_w): ## raw recovery dynamics
    dw_dt = v + a - b * w ## dw/dt
    dw_dt = dw_dt * (1./tau_w)
    return dw_dt

def _dfw(t, w, params): ## recovery dynamics wrapper
    j, v, a, b, g, tau_m = params
    dv_dt = _dfw_internal(j, v, w, a, b, g, tau_m)
    return dv_dt

class FitzhughNagumoCell(JaxComponent): ## F-H cell
    """
    The Fitzhugh-Nagumo neuronal cell model; a two-variable simplification
    of the Hodgkin-Huxley (squid axon) model. This cell model iteratively evolves
    voltage "v" and recovery "w" (which represents the combined effects of
    sodium channel deinactivation and potassium channel deactivation in the
    Hodgkin-Huxley model).

    The specific pair of differential equations that characterize this cell
    are (for adjusting v and w, given current j, over time):

    | tau_m * dv/dt = v - (v^3)/3 - w + j
    | tau_w * dw/dt = v + a - b * w

    | --- Cell Input Compartments: ---
    | j - electrical current input (takes in external signals)
    | --- Cell State Compartments: ---
    | v - membrane potential/voltage state
    | w - recovery variable state
    | key - JAX PRNG key
    | --- Cell Output Compartments: ---
    | s - emitted binary spikes/action potentials
    | tols - time-of-last-spike

    | References:
    | FitzHugh, Richard. "Impulses and physiological states in theoretical
    | models of nerve membrane." Biophysical journal 1.6 (1961): 445-466.
    |
    | Nagumo, Jinichi, Suguru Arimoto, and Shuji Yoshizawa. "An active pulse
    | transmission line simulating nerve axon." Proceedings of the IRE 50.10
    | (1962): 2061-2070.

    Args:
        name: the string name of this cell

        n_units: number of cellular entities (neural population size)

        tau_m: membrane time constant

        resist_m: membrane resistance value

        tau_w: recover variable time constant (Default: 12.5 ms)

        alpha: dimensionless recovery variable shift factor "a" (Default: 0.7)

        beta: dimensionless recovery variable scale factor "b" (Default: 0.8)

        gamma: power-term divisor (Default: 3.)

        v0: initial condition / reset for voltage

        w0: initial condition / reset for recovery

        v_thr: voltage/membrane threshold (to obtain action potentials in terms
            of binary spikes)

        spike_reset: if True, once voltage crosses threshold, then dynamics
            of voltage and recovery are reset/snapped to initial conditions
            (default: False)

        integration_type: type of integration to use for this cell's dynamics;
            current supported forms include "euler" (Euler/RK-1 integration)
            and "midpoint" or "rk2" (midpoint method/RK-2 integration) (Default: "euler")

            :Note: setting the integration type to the midpoint method will
                increase the accuracy of the estimate of the cell's evolution
                at an increase in computational cost (and simulation time)
    """

    def __init__(
            self, name, n_units, tau_m=1., resist_m=1., tau_w=12.5, alpha=0.7, beta=0.8, gamma=3., v0=0., w0=0.,
            v_thr=1.07, spike_reset=False, integration_type="euler", **kwargs
    ):
        super().__init__(name, **kwargs)

        ## Integration properties
        self.integrationType = integration_type
        self.intgFlag = get_integrator_code(self.integrationType)

        ## Cell properties
        self.tau_m = tau_m
        self.resist_m = resist_m ## resistance R_m
        self.tau_w = tau_w
        self.alpha = alpha
        self.beta = beta
        self.gamma = gamma

        self.v0 = v0 ## initial membrane potential/voltage condition
        self.w0 = w0 ## initial w-parameter condition
        self.v_thr = v_thr
        self.spike_reset = spike_reset

        ## Layer Size Setup
        self.batch_size = 1
        self.n_units = n_units

        ## Compartment setup
        restVals = jnp.zeros((self.batch_size, self.n_units))
        self.j = Compartment(restVals)
        self.v = Compartment(restVals + self.v0)
        self.w = Compartment(restVals + self.w0)
        self.s = Compartment(restVals)
        self.tols = Compartment(restVals) ## time-of-last-spike

    @compilable
    def advance_state(self, t, dt):
<<<<<<< HEAD
        # Get the variables
        j = self.j.get()
        v = self.v.get()
        w = self.w.get()
        tols = self.tols.get()
        
        j_mod = j * self.R_m
        if self.intgFlag == 1:
            v_params = (j_mod, w, self.alpha, self.beta, self.gamma, self.tau_m)
            _, _v = step_rk2(0., v, _dfv, dt, v_params)  # _v = step_rk2(v, v_params, _dfv, dt)
            w_params = (j_mod, v, self.alpha, self.beta, self.gamma, self.tau_w)
            _, _w = step_rk2(0., w, _dfw, dt, w_params)  # _w = step_rk2(w, w_params, _dfw, dt)
        else:  # integType == 0 (default -- Euler)
            v_params = (j_mod, w, self.alpha, self.beta, self.gamma, self.tau_m)
            _, _v = step_euler(0., v, _dfv, dt, v_params)  # _v = step_euler(v, v_params, _dfv, dt)
            w_params = (j_mod, v, self.alpha, self.beta, self.gamma, self.tau_w)
            _, _w = step_euler(0., w, _dfw, dt, w_params)  # _w = step_euler(w, w_params, _dfw, dt)
=======
        j_mod = self.j.get() * self.resist_m
        if self.intgFlag == 1:
            v_params = (j_mod, self.w.get(), self.alpha, self.beta, self.gamma, self.tau_m)
            _, _v = step_rk2(0., self.v.get(), _dfv, dt, v_params)  # _v = step_rk2(v, v_params, _dfv, dt)
            w_params = (j_mod, self.v.get(), self.alpha, self.beta, self.gamma, self.tau_w)
            _, _w = step_rk2(0., self.w.get(), _dfw, dt, w_params)  # _w = step_rk2(w, w_params, _dfw, dt)
        else:  # integType == 0 (default -- Euler)
            v_params = (j_mod, self.w.get(), self.alpha, self.beta, self.gamma, self.tau_m)
            _, _v = step_euler(0., self.v.get(), _dfv, dt, v_params)  # _v = step_euler(v, v_params, _dfv, dt)
            w_params = (j_mod, self.v.get(), self.alpha, self.beta, self.gamma, self.tau_w)
            _, _w = step_euler(0., self.w.get(), _dfw, dt, w_params)  # _w = step_euler(w, w_params, _dfw, dt)
>>>>>>> 947d2cff
        s = (_v > self.v_thr) * 1.
        v = _v
        w = _w

        if self.spike_reset: ## if spike-reset used, variables snapped back to initial conditions
            v = v * (1. - s) + s * self.v0
            w = w * (1. - s) + s * self.w0
<<<<<<< HEAD
        tols = (1. - s) * tols + (s * t) ## update tols
        
        # Update compartments
        self.j.set(j)
        self.v.set(v)
        self.w.set(w)
        self.s.set(s)
        self.tols.set(tols)
=======

        ## update time-of-last spike variable(s)
        self.tols.set((1. - s) * self.tols.get() + (s * t))

        # self.j.set(j) ## j is not getting modified in these dynamics
        self.v.set(v)
        self.w.set(w)
        self.s.set(s)

    @compilable
    def reset(self):
        restVals = jnp.zeros((self.batch_size, self.n_units))
        if not self.j.targeted:
            self.j.set(restVals)
        self.v.set(restVals + self.v0)
        self.w.set(restVals + self.w0)
        self.s.set(restVals)
        self.tols.set(restVals)
>>>>>>> 947d2cff

    @classmethod
    def help(cls): ## component help function
        properties = {
            "cell_type": "FitzhughNagumoCell - evolves neurons according to nonlinear, "
                         "Fizhugh-Nagumo dual-ODE spiking cell dynamics."
        }
        compartment_props = {
            "inputs":
                {"j": "External input electrical current",
                 "key": "JAX PRNG key"},
            "states":
                {"v": "Membrane potential/voltage at time t",
                 "w": "Recovery variable at time t"},
            "outputs":
                {"s": "Emitted spikes/pulses at time t",
                 "tols": "Time-of-last-spike"},
        }
        hyperparams = {
            "n_units": "Number of neuronal cells to model in this layer",
            "tau_m": "Cell membrane time constant",
            "resist_m": "Membrane resistance value",
            "tau_w": "Recovery variable time constant",
            "v_thr": "Base voltage threshold value",
            "spike_reset": "Should voltage/recover be snapped to initial condition(s) if spike emitted?",
            "alpha": "Dimensionless recovery variable shift factor `a",
            "beta": "Dimensionless recovery variable scale factor `b`",
            "gamma": "Power-term divisor constant",
            "v0": "Initial condition for membrane potential/voltage",
            "w0": "Initial condition for recovery variable",
            "integration_type": "Type of numerical integration to use for the cell dynamics"
        }
        info = {cls.__name__: properties,
                "compartments": compartment_props,
                "dynamics": "tau_m * dv/dt = v - (v^3)/3 - w + j * resist_m; "
                            "tau_w * dw/dt = v + a - b * w",
                "hyperparameters": hyperparams}
        return info

    def __repr__(self):
        comps = [varname for varname in dir(self) if isinstance(getattr(self, varname), Compartment)]
        maxlen = max(len(c) for c in comps) + 5
        lines = f"[{self.__class__.__name__}] PATH: {self.name}\n"
        for c in comps:
            stats = tensorstats(getattr(self, c).value)
            if stats is not None:
                line = [f"{k}: {v}" for k, v in stats.items()]
                line = ", ".join(line)
            else:
                line = "None"
            lines += f"  {f'({c})'.ljust(maxlen)}{line}\n"
        return lines

if __name__ == '__main__':
    from ngcsimlib.context import Context
    with Context("Bar") as bar:
        X = FitzhughNagumoCell("X", 9)
    print(X)
<|MERGE_RESOLUTION|>--- conflicted
+++ resolved
@@ -1,270 +1,235 @@
-from ngclearn.components.jaxComponent import JaxComponent
-from jax import numpy as jnp, random, jit, nn
-from functools import partial
-from ngclearn.utils import tensorstats
-from ngcsimlib import deprecate_args
-from ngcsimlib.logger import info, warn
-from ngclearn.utils.diffeq.ode_utils import get_integrator_code, \
-                                            step_euler, step_rk2
-
-from ngcsimlib.parser import compilable
-<<<<<<< HEAD
-#from ngcsimlib.component import Component
-=======
->>>>>>> 947d2cff
-from ngcsimlib.compartment import Compartment
-
-
-@jit
-def _dfv_internal(j, v, w, a, b, g, tau_m): ## raw voltage dynamics
-    dv_dt = v - jnp.power(v, 3)/g - w + j ## dv/dt
-    dv_dt = dv_dt * (1./tau_m)
-    return dv_dt
-
-def _dfv(t, v, params): ## voltage dynamics wrapper
-    j, w, a, b, g, tau_m = params
-    dv_dt = _dfv_internal(j, v, w, a, b, g, tau_m)
-    return dv_dt
-
-@jit
-def _dfw_internal(j, v, w, a, b, g, tau_w): ## raw recovery dynamics
-    dw_dt = v + a - b * w ## dw/dt
-    dw_dt = dw_dt * (1./tau_w)
-    return dw_dt
-
-def _dfw(t, w, params): ## recovery dynamics wrapper
-    j, v, a, b, g, tau_m = params
-    dv_dt = _dfw_internal(j, v, w, a, b, g, tau_m)
-    return dv_dt
-
-class FitzhughNagumoCell(JaxComponent): ## F-H cell
-    """
-    The Fitzhugh-Nagumo neuronal cell model; a two-variable simplification
-    of the Hodgkin-Huxley (squid axon) model. This cell model iteratively evolves
-    voltage "v" and recovery "w" (which represents the combined effects of
-    sodium channel deinactivation and potassium channel deactivation in the
-    Hodgkin-Huxley model).
-
-    The specific pair of differential equations that characterize this cell
-    are (for adjusting v and w, given current j, over time):
-
-    | tau_m * dv/dt = v - (v^3)/3 - w + j
-    | tau_w * dw/dt = v + a - b * w
-
-    | --- Cell Input Compartments: ---
-    | j - electrical current input (takes in external signals)
-    | --- Cell State Compartments: ---
-    | v - membrane potential/voltage state
-    | w - recovery variable state
-    | key - JAX PRNG key
-    | --- Cell Output Compartments: ---
-    | s - emitted binary spikes/action potentials
-    | tols - time-of-last-spike
-
-    | References:
-    | FitzHugh, Richard. "Impulses and physiological states in theoretical
-    | models of nerve membrane." Biophysical journal 1.6 (1961): 445-466.
-    |
-    | Nagumo, Jinichi, Suguru Arimoto, and Shuji Yoshizawa. "An active pulse
-    | transmission line simulating nerve axon." Proceedings of the IRE 50.10
-    | (1962): 2061-2070.
-
-    Args:
-        name: the string name of this cell
-
-        n_units: number of cellular entities (neural population size)
-
-        tau_m: membrane time constant
-
-        resist_m: membrane resistance value
-
-        tau_w: recover variable time constant (Default: 12.5 ms)
-
-        alpha: dimensionless recovery variable shift factor "a" (Default: 0.7)
-
-        beta: dimensionless recovery variable scale factor "b" (Default: 0.8)
-
-        gamma: power-term divisor (Default: 3.)
-
-        v0: initial condition / reset for voltage
-
-        w0: initial condition / reset for recovery
-
-        v_thr: voltage/membrane threshold (to obtain action potentials in terms
-            of binary spikes)
-
-        spike_reset: if True, once voltage crosses threshold, then dynamics
-            of voltage and recovery are reset/snapped to initial conditions
-            (default: False)
-
-        integration_type: type of integration to use for this cell's dynamics;
-            current supported forms include "euler" (Euler/RK-1 integration)
-            and "midpoint" or "rk2" (midpoint method/RK-2 integration) (Default: "euler")
-
-            :Note: setting the integration type to the midpoint method will
-                increase the accuracy of the estimate of the cell's evolution
-                at an increase in computational cost (and simulation time)
-    """
-
-    def __init__(
-            self, name, n_units, tau_m=1., resist_m=1., tau_w=12.5, alpha=0.7, beta=0.8, gamma=3., v0=0., w0=0.,
-            v_thr=1.07, spike_reset=False, integration_type="euler", **kwargs
-    ):
-        super().__init__(name, **kwargs)
-
-        ## Integration properties
-        self.integrationType = integration_type
-        self.intgFlag = get_integrator_code(self.integrationType)
-
-        ## Cell properties
-        self.tau_m = tau_m
-        self.resist_m = resist_m ## resistance R_m
-        self.tau_w = tau_w
-        self.alpha = alpha
-        self.beta = beta
-        self.gamma = gamma
-
-        self.v0 = v0 ## initial membrane potential/voltage condition
-        self.w0 = w0 ## initial w-parameter condition
-        self.v_thr = v_thr
-        self.spike_reset = spike_reset
-
-        ## Layer Size Setup
-        self.batch_size = 1
-        self.n_units = n_units
-
-        ## Compartment setup
-        restVals = jnp.zeros((self.batch_size, self.n_units))
-        self.j = Compartment(restVals)
-        self.v = Compartment(restVals + self.v0)
-        self.w = Compartment(restVals + self.w0)
-        self.s = Compartment(restVals)
-        self.tols = Compartment(restVals) ## time-of-last-spike
-
-    @compilable
-    def advance_state(self, t, dt):
-<<<<<<< HEAD
-        # Get the variables
-        j = self.j.get()
-        v = self.v.get()
-        w = self.w.get()
-        tols = self.tols.get()
-        
-        j_mod = j * self.R_m
-        if self.intgFlag == 1:
-            v_params = (j_mod, w, self.alpha, self.beta, self.gamma, self.tau_m)
-            _, _v = step_rk2(0., v, _dfv, dt, v_params)  # _v = step_rk2(v, v_params, _dfv, dt)
-            w_params = (j_mod, v, self.alpha, self.beta, self.gamma, self.tau_w)
-            _, _w = step_rk2(0., w, _dfw, dt, w_params)  # _w = step_rk2(w, w_params, _dfw, dt)
-        else:  # integType == 0 (default -- Euler)
-            v_params = (j_mod, w, self.alpha, self.beta, self.gamma, self.tau_m)
-            _, _v = step_euler(0., v, _dfv, dt, v_params)  # _v = step_euler(v, v_params, _dfv, dt)
-            w_params = (j_mod, v, self.alpha, self.beta, self.gamma, self.tau_w)
-            _, _w = step_euler(0., w, _dfw, dt, w_params)  # _w = step_euler(w, w_params, _dfw, dt)
-=======
-        j_mod = self.j.get() * self.resist_m
-        if self.intgFlag == 1:
-            v_params = (j_mod, self.w.get(), self.alpha, self.beta, self.gamma, self.tau_m)
-            _, _v = step_rk2(0., self.v.get(), _dfv, dt, v_params)  # _v = step_rk2(v, v_params, _dfv, dt)
-            w_params = (j_mod, self.v.get(), self.alpha, self.beta, self.gamma, self.tau_w)
-            _, _w = step_rk2(0., self.w.get(), _dfw, dt, w_params)  # _w = step_rk2(w, w_params, _dfw, dt)
-        else:  # integType == 0 (default -- Euler)
-            v_params = (j_mod, self.w.get(), self.alpha, self.beta, self.gamma, self.tau_m)
-            _, _v = step_euler(0., self.v.get(), _dfv, dt, v_params)  # _v = step_euler(v, v_params, _dfv, dt)
-            w_params = (j_mod, self.v.get(), self.alpha, self.beta, self.gamma, self.tau_w)
-            _, _w = step_euler(0., self.w.get(), _dfw, dt, w_params)  # _w = step_euler(w, w_params, _dfw, dt)
->>>>>>> 947d2cff
-        s = (_v > self.v_thr) * 1.
-        v = _v
-        w = _w
-
-        if self.spike_reset: ## if spike-reset used, variables snapped back to initial conditions
-            v = v * (1. - s) + s * self.v0
-            w = w * (1. - s) + s * self.w0
-<<<<<<< HEAD
-        tols = (1. - s) * tols + (s * t) ## update tols
-        
-        # Update compartments
-        self.j.set(j)
-        self.v.set(v)
-        self.w.set(w)
-        self.s.set(s)
-        self.tols.set(tols)
-=======
-
-        ## update time-of-last spike variable(s)
-        self.tols.set((1. - s) * self.tols.get() + (s * t))
-
-        # self.j.set(j) ## j is not getting modified in these dynamics
-        self.v.set(v)
-        self.w.set(w)
-        self.s.set(s)
-
-    @compilable
-    def reset(self):
-        restVals = jnp.zeros((self.batch_size, self.n_units))
-        if not self.j.targeted:
-            self.j.set(restVals)
-        self.v.set(restVals + self.v0)
-        self.w.set(restVals + self.w0)
-        self.s.set(restVals)
-        self.tols.set(restVals)
->>>>>>> 947d2cff
-
-    @classmethod
-    def help(cls): ## component help function
-        properties = {
-            "cell_type": "FitzhughNagumoCell - evolves neurons according to nonlinear, "
-                         "Fizhugh-Nagumo dual-ODE spiking cell dynamics."
-        }
-        compartment_props = {
-            "inputs":
-                {"j": "External input electrical current",
-                 "key": "JAX PRNG key"},
-            "states":
-                {"v": "Membrane potential/voltage at time t",
-                 "w": "Recovery variable at time t"},
-            "outputs":
-                {"s": "Emitted spikes/pulses at time t",
-                 "tols": "Time-of-last-spike"},
-        }
-        hyperparams = {
-            "n_units": "Number of neuronal cells to model in this layer",
-            "tau_m": "Cell membrane time constant",
-            "resist_m": "Membrane resistance value",
-            "tau_w": "Recovery variable time constant",
-            "v_thr": "Base voltage threshold value",
-            "spike_reset": "Should voltage/recover be snapped to initial condition(s) if spike emitted?",
-            "alpha": "Dimensionless recovery variable shift factor `a",
-            "beta": "Dimensionless recovery variable scale factor `b`",
-            "gamma": "Power-term divisor constant",
-            "v0": "Initial condition for membrane potential/voltage",
-            "w0": "Initial condition for recovery variable",
-            "integration_type": "Type of numerical integration to use for the cell dynamics"
-        }
-        info = {cls.__name__: properties,
-                "compartments": compartment_props,
-                "dynamics": "tau_m * dv/dt = v - (v^3)/3 - w + j * resist_m; "
-                            "tau_w * dw/dt = v + a - b * w",
-                "hyperparameters": hyperparams}
-        return info
-
-    def __repr__(self):
-        comps = [varname for varname in dir(self) if isinstance(getattr(self, varname), Compartment)]
-        maxlen = max(len(c) for c in comps) + 5
-        lines = f"[{self.__class__.__name__}] PATH: {self.name}\n"
-        for c in comps:
-            stats = tensorstats(getattr(self, c).value)
-            if stats is not None:
-                line = [f"{k}: {v}" for k, v in stats.items()]
-                line = ", ".join(line)
-            else:
-                line = "None"
-            lines += f"  {f'({c})'.ljust(maxlen)}{line}\n"
-        return lines
-
-if __name__ == '__main__':
-    from ngcsimlib.context import Context
-    with Context("Bar") as bar:
-        X = FitzhughNagumoCell("X", 9)
-    print(X)
+from ngclearn.components.jaxComponent import JaxComponent
+from jax import numpy as jnp, random, jit, nn
+from functools import partial
+from ngclearn.utils import tensorstats
+from ngcsimlib import deprecate_args
+from ngcsimlib.logger import info, warn
+from ngclearn.utils.diffeq.ode_utils import get_integrator_code, \
+                                            step_euler, step_rk2
+
+from ngcsimlib.parser import compilable
+from ngcsimlib.compartment import Compartment
+
+
+@jit
+def _dfv_internal(j, v, w, a, b, g, tau_m): ## raw voltage dynamics
+    dv_dt = v - jnp.power(v, 3)/g - w + j ## dv/dt
+    dv_dt = dv_dt * (1./tau_m)
+    return dv_dt
+
+def _dfv(t, v, params): ## voltage dynamics wrapper
+    j, w, a, b, g, tau_m = params
+    dv_dt = _dfv_internal(j, v, w, a, b, g, tau_m)
+    return dv_dt
+
+@jit
+def _dfw_internal(j, v, w, a, b, g, tau_w): ## raw recovery dynamics
+    dw_dt = v + a - b * w ## dw/dt
+    dw_dt = dw_dt * (1./tau_w)
+    return dw_dt
+
+def _dfw(t, w, params): ## recovery dynamics wrapper
+    j, v, a, b, g, tau_m = params
+    dv_dt = _dfw_internal(j, v, w, a, b, g, tau_m)
+    return dv_dt
+
+class FitzhughNagumoCell(JaxComponent): ## F-H cell
+    """
+    The Fitzhugh-Nagumo neuronal cell model; a two-variable simplification
+    of the Hodgkin-Huxley (squid axon) model. This cell model iteratively evolves
+    voltage "v" and recovery "w" (which represents the combined effects of
+    sodium channel deinactivation and potassium channel deactivation in the
+    Hodgkin-Huxley model).
+
+    The specific pair of differential equations that characterize this cell
+    are (for adjusting v and w, given current j, over time):
+
+    | tau_m * dv/dt = v - (v^3)/3 - w + j
+    | tau_w * dw/dt = v + a - b * w
+
+    | --- Cell Input Compartments: ---
+    | j - electrical current input (takes in external signals)
+    | --- Cell State Compartments: ---
+    | v - membrane potential/voltage state
+    | w - recovery variable state
+    | key - JAX PRNG key
+    | --- Cell Output Compartments: ---
+    | s - emitted binary spikes/action potentials
+    | tols - time-of-last-spike
+
+    | References:
+    | FitzHugh, Richard. "Impulses and physiological states in theoretical
+    | models of nerve membrane." Biophysical journal 1.6 (1961): 445-466.
+    |
+    | Nagumo, Jinichi, Suguru Arimoto, and Shuji Yoshizawa. "An active pulse
+    | transmission line simulating nerve axon." Proceedings of the IRE 50.10
+    | (1962): 2061-2070.
+
+    Args:
+        name: the string name of this cell
+
+        n_units: number of cellular entities (neural population size)
+
+        tau_m: membrane time constant
+
+        resist_m: membrane resistance value
+
+        tau_w: recover variable time constant (Default: 12.5 ms)
+
+        alpha: dimensionless recovery variable shift factor "a" (Default: 0.7)
+
+        beta: dimensionless recovery variable scale factor "b" (Default: 0.8)
+
+        gamma: power-term divisor (Default: 3.)
+
+        v0: initial condition / reset for voltage
+
+        w0: initial condition / reset for recovery
+
+        v_thr: voltage/membrane threshold (to obtain action potentials in terms
+            of binary spikes)
+
+        spike_reset: if True, once voltage crosses threshold, then dynamics
+            of voltage and recovery are reset/snapped to initial conditions
+            (default: False)
+
+        integration_type: type of integration to use for this cell's dynamics;
+            current supported forms include "euler" (Euler/RK-1 integration)
+            and "midpoint" or "rk2" (midpoint method/RK-2 integration) (Default: "euler")
+
+            :Note: setting the integration type to the midpoint method will
+                increase the accuracy of the estimate of the cell's evolution
+                at an increase in computational cost (and simulation time)
+    """
+
+    def __init__(
+            self, name, n_units, tau_m=1., resist_m=1., tau_w=12.5, alpha=0.7, beta=0.8, gamma=3., v0=0., w0=0.,
+            v_thr=1.07, spike_reset=False, integration_type="euler", **kwargs
+    ):
+        super().__init__(name, **kwargs)
+
+        ## Integration properties
+        self.integrationType = integration_type
+        self.intgFlag = get_integrator_code(self.integrationType)
+
+        ## Cell properties
+        self.tau_m = tau_m
+        self.resist_m = resist_m ## resistance R_m
+        self.tau_w = tau_w
+        self.alpha = alpha
+        self.beta = beta
+        self.gamma = gamma
+
+        self.v0 = v0 ## initial membrane potential/voltage condition
+        self.w0 = w0 ## initial w-parameter condition
+        self.v_thr = v_thr
+        self.spike_reset = spike_reset
+
+        ## Layer Size Setup
+        self.batch_size = 1
+        self.n_units = n_units
+
+        ## Compartment setup
+        restVals = jnp.zeros((self.batch_size, self.n_units))
+        self.j = Compartment(restVals)
+        self.v = Compartment(restVals + self.v0)
+        self.w = Compartment(restVals + self.w0)
+        self.s = Compartment(restVals)
+        self.tols = Compartment(restVals) ## time-of-last-spike
+
+    @compilable
+    def advance_state(self, t, dt):
+        j_mod = self.j.get() * self.resist_m
+        if self.intgFlag == 1:
+            v_params = (j_mod, self.w.get(), self.alpha, self.beta, self.gamma, self.tau_m)
+            _, _v = step_rk2(0., self.v.get(), _dfv, dt, v_params)  # _v = step_rk2(v, v_params, _dfv, dt)
+            w_params = (j_mod, self.v.get(), self.alpha, self.beta, self.gamma, self.tau_w)
+            _, _w = step_rk2(0., self.w.get(), _dfw, dt, w_params)  # _w = step_rk2(w, w_params, _dfw, dt)
+        else:  # integType == 0 (default -- Euler)
+            v_params = (j_mod, self.w.get(), self.alpha, self.beta, self.gamma, self.tau_m)
+            _, _v = step_euler(0., self.v.get(), _dfv, dt, v_params)  # _v = step_euler(v, v_params, _dfv, dt)
+            w_params = (j_mod, self.v.get(), self.alpha, self.beta, self.gamma, self.tau_w)
+            _, _w = step_euler(0., self.w.get(), _dfw, dt, w_params)  # _w = step_euler(w, w_params, _dfw, dt)
+        s = (_v > self.v_thr) * 1.
+        v = _v
+        w = _w
+
+        if self.spike_reset: ## if spike-reset used, variables snapped back to initial conditions
+            v = v * (1. - s) + s * self.v0
+            w = w * (1. - s) + s * self.w0
+
+        ## update time-of-last spike variable(s)
+        self.tols.set((1. - s) * self.tols.get() + (s * t))
+
+        # self.j.set(j) ## j is not getting modified in these dynamics
+        self.v.set(v)
+        self.w.set(w)
+        self.s.set(s)
+
+    @compilable
+    def reset(self):
+        restVals = jnp.zeros((self.batch_size, self.n_units))
+        if not self.j.targeted:
+            self.j.set(restVals)
+        self.v.set(restVals + self.v0)
+        self.w.set(restVals + self.w0)
+        self.s.set(restVals)
+        self.tols.set(restVals)
+
+    @classmethod
+    def help(cls): ## component help function
+        properties = {
+            "cell_type": "FitzhughNagumoCell - evolves neurons according to nonlinear, "
+                         "Fizhugh-Nagumo dual-ODE spiking cell dynamics."
+        }
+        compartment_props = {
+            "inputs":
+                {"j": "External input electrical current",
+                 "key": "JAX PRNG key"},
+            "states":
+                {"v": "Membrane potential/voltage at time t",
+                 "w": "Recovery variable at time t"},
+            "outputs":
+                {"s": "Emitted spikes/pulses at time t",
+                 "tols": "Time-of-last-spike"},
+        }
+        hyperparams = {
+            "n_units": "Number of neuronal cells to model in this layer",
+            "tau_m": "Cell membrane time constant",
+            "resist_m": "Membrane resistance value",
+            "tau_w": "Recovery variable time constant",
+            "v_thr": "Base voltage threshold value",
+            "spike_reset": "Should voltage/recover be snapped to initial condition(s) if spike emitted?",
+            "alpha": "Dimensionless recovery variable shift factor `a",
+            "beta": "Dimensionless recovery variable scale factor `b`",
+            "gamma": "Power-term divisor constant",
+            "v0": "Initial condition for membrane potential/voltage",
+            "w0": "Initial condition for recovery variable",
+            "integration_type": "Type of numerical integration to use for the cell dynamics"
+        }
+        info = {cls.__name__: properties,
+                "compartments": compartment_props,
+                "dynamics": "tau_m * dv/dt = v - (v^3)/3 - w + j * resist_m; "
+                            "tau_w * dw/dt = v + a - b * w",
+                "hyperparameters": hyperparams}
+        return info
+
+    def __repr__(self):
+        comps = [varname for varname in dir(self) if isinstance(getattr(self, varname), Compartment)]
+        maxlen = max(len(c) for c in comps) + 5
+        lines = f"[{self.__class__.__name__}] PATH: {self.name}\n"
+        for c in comps:
+            stats = tensorstats(getattr(self, c).value)
+            if stats is not None:
+                line = [f"{k}: {v}" for k, v in stats.items()]
+                line = ", ".join(line)
+            else:
+                line = "None"
+            lines += f"  {f'({c})'.ljust(maxlen)}{line}\n"
+        return lines
+
+if __name__ == '__main__':
+    from ngcsimlib.context import Context
+    with Context("Bar") as bar:
+        X = FitzhughNagumoCell("X", 9)
+    print(X)