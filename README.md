[![Python Version](https://img.shields.io/badge/python-3.10%20%7C%203.11-blue.svg)](https://www.python.org/downloads)[![License](https://img.shields.io/badge/License-BSD_3--Clause-blue.svg)](https://opensource.org/licenses/BSD-3-Clause)[![Maintenance](https://img.shields.io/badge/Maintained%3F-yes-green.svg)](https://GitHub.com/Naereen/StrapDown.js/graphs/commit-activity)[![Documentation Status](https://readthedocs.org/projects/ngc-learn/badge/?version=latest)](http://ngc-learn.readthedocs.io/en/latest/?badge=latest)[![DOI](https://zenodo.org/badge/483413212.svg)](https://zenodo.org/badge/latestdoi/483413212)

<img src="docs/images/ngc-learn-logo.png" width="300">

<b>ngc-learn</b> is a Python library for building, simulating, and analyzing
biomimetic systems, neurobiological agents, spiking neuronal networks,
predictive coding circuitry, and models that learn via biologically-plausible
forms of credit assignment. This simulation toolkit is built on top of JAX and is
distributed under the 3-Clause BSD license.

It is currently maintained by the
<a href="https://www.cs.rit.edu/~ago/nac_lab.html">Neural Adaptive Computing (NAC) laboratory</a>.

## <b>Documentation</b>

Official documentation, including tutorials, can be found
<a href="https://ngc-learn.readthedocs.io/en/latest/#">here</a>. The model museum repo,
which implements several historical models, can be found
<a href="https://github.com/NACLab/ngc-museum">here</a>.

The official blog-post related to the source paper behind this software library
can be found
<a href="https://go.nature.com/3rgl1K8">here</a>.<br>
You can find the related paper <a href="https://www.nature.com/articles/s41467-022-29632-7">right here</a>, which
was selected to appear in the Nature <i>Neuromorphic Hardware and Computing Collection</i> in 2023 and was
chosen as one of the <i>Editors' Highlights for Applied Physics and Mathematics</i> in 2022.

<!--The technical report going over the theoretical underpinnings of the
    NGC framework can be found here. TO BE RELEASED SOON. -->

## Installation

### Dependencies

ngc-learn requires:
1) Python (>=3.10)
2) NumPy (>=1.26.0)
3) SciPy (>=1.7.0)
4) ngcsimlib (>=0.3.b4), (visit official page <a href="https://github.com/NACLab/ngc-sim-lib">here</a>)
5) JAX (>= 0.4.18) (to enable GPU use, make sure to install one of the CUDA variants)
<!--
5) scikit-learn (>=1.3.1) if using `ngclearn.utils.density`
6) matplotlib (>=3.4.3) if using `ngclearn.utils.viz`
6) networkx  (>=2.6.3) (currently optional but required if using `ngclearn.utils.experimental.viz_utils`)
7) pyviz (>=0.2.0) (currently optional but required if using `ngclearn.utils.experimental.viz_utils`)
-->

---
ngc-learn 1.2.beta2 and later require Python 3.10 or newer as well as ngcsimlib >=0.3.b4.
ngc-learn's plotting capabilities (routines within `ngclearn.utils.viz`) require
Matplotlib (>=3.8.0) and imageio (>=2.31.5) and both plotting and density estimation
tools (routines within ``ngclearn.utils.density``) will require Scikit-learn (>=0.24.2).
Many of the tutorials will require Matplotlib (>=3.8.0), imageio (>=2.31.5), and Scikit-learn (>=0.24.2).

### User Installation

<i>Setup</i>: The easiest way to install ngc-learn is through <code>pip</code>:
<pre>
$ pip install ngclearn
</pre>

Note that installing the official pip package without any form of JAX installed
on your system will default to downloading the CPU version of ngc-learn; make
sure you have installed the Cuda 12 version of Jax/Jaxlib on your system before
running the above pip command if you want to use the GPU version.

The documentation includes more detailed
<a href="https://ngc-learn.readthedocs.io/en/latest/installation.html">installation instructions</a>.
Note that this library was developed on Ubuntu 20.04 and tested on Ubuntu(s) 18.04 and 20.04.

If the installation was successful, you should see the following if you test
it against your Python interpreter, i.e., run the <code>$ python</code> command
and complete the following sequence of steps as depicted in the screenshot below
(you should see at the bottom of your output something akin to the
right major and minor version of ngc-learn):

```console
Python 3.11.4 (main, MONTH  DAY YEAR, TIME) [GCC XX.X.X] on linux
Type "help", "copyright", "credits" or "license" for more information.
>>> import ngclearn
>>> ngclearn.__version__
<<<<<<< HEAD
'1.2b2'
=======
'1.2b3'
>>>>>>> 23eb7ed0
```

<i>Note:</i> For access to the previous Tensorflow-2 version of ngc-learn (of
which we no longer support), please visit the repo for
<a href="https://github.com/NACLab/ngc-learn-legacy"><i>ngc-learn-legacy</i></a>.

## <b>Attribution:</b>

If you use this code in any form in your project(s), please cite its source
paper (as well as ngc-learn's official software citation):
<pre>
@article{Ororbia2022,
  author={Ororbia, Alexander and Kifer, Daniel},
  title={The neural coding framework for learning generative models},
  journal={Nature Communications},
  year={2022},
  month={Apr},
  day={19},
  volume={13},
  number={1},
  pages={2064},
  issn={2041-1723},
  doi={10.1038/s41467-022-29632-7},
  url={https://doi.org/10.1038/s41467-022-29632-7}
}
</pre>

## <b>Development:</b>

We warmly welcome community contributions to this project. For details on how to
make a contribution to ngc-learn, please see our
[contributing guidelines](CONTRIBUTING.md).

<b>Source Code</b>
You can check/pull the latest source code for this library via:
<pre>
$ git clone https://github.com/NACLab/ngc-learn.git
</pre>

If you are working on and developing with ngc-learn pulled from the github
repo, then run the following command to set up an editable install:
<pre>
$ python install -e .
</pre>

**Version:**<br>
<<<<<<< HEAD
1.2.2-Beta <!-- -Alpha -->
=======
1.2.3-Beta <!-- -Alpha -->
>>>>>>> 23eb7ed0

Author:
Alexander G. Ororbia II<br>
Director, Neural Adaptive Computing (NAC) Laboratory<br>
Rochester Institute of Technology, Department of Computer Science

## <b>Copyright:</b>

Copyright (C) 2021 The Neural Adaptive Computing Laboratory - All Rights Reserved<br>
You may use, distribute and modify this code under the
terms of the BSD 3-clause license.

You should have received a copy of the BSD 3-clause license with
this software.<br>
If not, please [email us](mailto:ago@cs.rit.edu)<|MERGE_RESOLUTION|>--- conflicted
+++ resolved
@@ -79,11 +79,7 @@
 Type "help", "copyright", "credits" or "license" for more information.
 >>> import ngclearn
 >>> ngclearn.__version__
-<<<<<<< HEAD
-'1.2b2'
-=======
 '1.2b3'
->>>>>>> 23eb7ed0
 ```
 
 <i>Note:</i> For access to the previous Tensorflow-2 version of ngc-learn (of
@@ -130,11 +126,7 @@
 </pre>
 
 **Version:**<br>
-<<<<<<< HEAD
-1.2.2-Beta <!-- -Alpha -->
-=======
 1.2.3-Beta <!-- -Alpha -->
->>>>>>> 23eb7ed0
 
 Author:
 Alexander G. Ororbia II<br>
