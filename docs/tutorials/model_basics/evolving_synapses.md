--- conflicted
+++ resolved
@@ -1,125 +1,109 @@
-# Lesson 4: Evolving Synaptic Efficacies
-
-In this tutorial, we will extend a controller with three components,
-two cell components connected with a synaptic cable component, to incorporate a
-basic a two-factor Hebbian adjustment process.
-
-## Adding a Learnable Synapse to a Multi-Component System
-
-Let us start by building a controller similar to previous lessons with the one
-exception that now we will trigger the synaptic connection between `a` and `b`
-to adapt via a simple 2-factor Hebbian rule. This Hebbian rule will require us
-to wire the output compartment of `a` to the pre-synaptic compartment of the
-synapse `Wab` and the output compartment of `b` to the post-synaptic
-compartment of `Wab`. This will wire in the two relevant factors needed to
-compute a simple Hebbian adjustment.
-
-We do this specifically as follows:
-
-```python
-from jax import numpy as jnp, random, jit
-from ngcsimlib.context import Context
-<<<<<<< HEAD
-from ngclearn.utils import JaxProcess
-=======
-from ngcsimlib.compilers.process import Process
->>>>>>> bbea397c
-from ngclearn.components import HebbianSynapse, RateCell
-import ngclearn.utils.weight_distribution as dist
-
-## create seeding keys
-dkey = random.PRNGKey(1234)
-dkey, *subkeys = random.split(dkey, 6)
-
-## create simple system with only one F-N cell
-with Context("Circuit") as circuit:
-  a = RateCell(name="a", n_units=1, tau_m=0.,
-               act_fx="identity", key=subkeys[0])
-  b = RateCell(name="b", n_units=1, tau_m=0.,
-               act_fx="identity", key=subkeys[1])
-
-  Wab = HebbianSynapse(name="Wab", shape=(1, 1), eta=1.,
-                       sign_value=-1., weight_init=dist.constant(value=1.),
-                       w_bound=0., key=subkeys[3])
-
-  # wire output compartment (rate-coded output zF) of RateCell `a` to input compartment of HebbianSynapse `Wab`
-  Wab.inputs << a.zF
-  # wire output compartment of HebbianSynapse `Wab` to input compartment (electrical current j) RateCell `b`
-  b.j << Wab.outputs
-
-  # wire output compartment (rate-coded output zF) of RateCell `a` to presynaptic compartment of HebbianSynapse `Wab`
-  Wab.pre << a.zF
-  # wire output compartment (rate-coded output zF) of RateCell `b` to postsynaptic compartment of HebbianSynapse `Wab`
-  Wab.post << b.zF
-
-  ## create and compile core simulation commands  
-<<<<<<< HEAD
-  evolve_process = (JaxProcess()
-                    >> a.evolve)
-  circuit.wrap_and_add_command(jit(evolve_process.pure), name="evolve")
-
-  advance_process = (JaxProcess()
-                     >> a.advance_state)
-  circuit.wrap_and_add_command(jit(advance_process.pure), name="advance")
-  
-  reset_process = (JaxProcess()
-=======
-  evolve_process = (Process()
-                    >> a.evolve)
-  circuit.wrap_and_add_command(jit(evolve_process.pure), name="evolve")
-
-  advance_process = (Process()
-                     >> a.advance_state)
-  circuit.wrap_and_add_command(jit(advance_process.pure), name="advance")
-  
-  reset_process = (Process()
->>>>>>> bbea397c
-                 >> a.reset)
-  circuit.wrap_and_add_command(jit(reset_process.pure), name="reset")
-
-  ## set up non-compiled utility commands
-  @Context.dynamicCommand
-  def clamp(x):
-    a.j.set(x)
-```
-
-Now with our simple system above created, we will now run a simple sequence
-of one-dimensional "spike" data through it and evolve the synapse every time
-step like so:
-
-```python
-## run some data through the dynamical system
-x_seq = jnp.asarray([[1, 1, 0, 0, 1]], dtype=jnp.float32)
-
-circuit.reset()
-print("{}: Wab = {}".format(-1, Wab.weights.value))
-for ts in range(x_seq.shape[1]):
-  x_t = jnp.expand_dims(x_seq[0,ts], axis=0) ## get data at time t
-  circuit.clamp(x_t)
-  circuit.advance(t=ts*1., dt=1.)
-  circuit.evolve(t=ts*1., dt=1.)
-  print(" {}: input = {} ~> Wab = {}".format(ts, x_t, Wab.weights.value))
-```
-
-Your code should produce the same output (towards the bottom):
-
-```console
--1: Wab = [[1.]]
- 0: input = [1.] ~> Wab = [[2.]]
- 1: input = [1.] ~> Wab = [[4.]]
- 2: input = [0.] ~> Wab = [[4.]]
- 3: input = [0.] ~> Wab = [[4.]]
- 4: input = [1.] ~> Wab = [[8.]]
-```
-
-Notice that for every non-spike (a value of `0`), the synaptic value remains
-the same (because the product of a pre-synaptic value of `0` with a post-synaptic
-value of anything -- in this case, also a `0` -- is simply `0`, meaning no
-change will be applied to the synapse). For every spike (a value of `1`), we
-get a synaptic change equal to `dW = input * (Wab * input)`; so for the
-first time-step, the weight will change according to
-`W = W + eta * dW = W + dW` and `dW = 1 * (1 * 1) = 1`, whereas, for the
-second time-step, `W` will be increased by `dW = 1 * (2 * 1) = 2` (yielding a
-  new synaptic strength of `W = 4`).
-
-You have now created your first plastic, evolving neuronal system.
+# Lesson 4: Evolving Synaptic Efficacies
+
+In this tutorial, we will extend a controller with three components,
+two cell components connected with a synaptic cable component, to incorporate a
+basic a two-factor Hebbian adjustment process.
+
+## Adding a Learnable Synapse to a Multi-Component System
+
+Let us start by building a controller similar to previous lessons with the one
+exception that now we will trigger the synaptic connection between `a` and `b`
+to adapt via a simple 2-factor Hebbian rule. This Hebbian rule will require us
+to wire the output compartment of `a` to the pre-synaptic compartment of the
+synapse `Wab` and the output compartment of `b` to the post-synaptic
+compartment of `Wab`. This will wire in the two relevant factors needed to
+compute a simple Hebbian adjustment.
+
+We do this specifically as follows:
+
+```python
+from jax import numpy as jnp, random, jit
+from ngcsimlib.context import Context
+from ngclearn.utils import JaxProcess
+from ngclearn.components import HebbianSynapse, RateCell
+import ngclearn.utils.weight_distribution as dist
+
+## create seeding keys
+dkey = random.PRNGKey(1234)
+dkey, *subkeys = random.split(dkey, 6)
+
+## create simple system with only one F-N cell
+with Context("Circuit") as circuit:
+  a = RateCell(name="a", n_units=1, tau_m=0.,
+               act_fx="identity", key=subkeys[0])
+  b = RateCell(name="b", n_units=1, tau_m=0.,
+               act_fx="identity", key=subkeys[1])
+
+  Wab = HebbianSynapse(name="Wab", shape=(1, 1), eta=1.,
+                       sign_value=-1., weight_init=dist.constant(value=1.),
+                       w_bound=0., key=subkeys[3])
+
+  # wire output compartment (rate-coded output zF) of RateCell `a` to input compartment of HebbianSynapse `Wab`
+  Wab.inputs << a.zF
+  # wire output compartment of HebbianSynapse `Wab` to input compartment (electrical current j) RateCell `b`
+  b.j << Wab.outputs
+
+  # wire output compartment (rate-coded output zF) of RateCell `a` to presynaptic compartment of HebbianSynapse `Wab`
+  Wab.pre << a.zF
+  # wire output compartment (rate-coded output zF) of RateCell `b` to postsynaptic compartment of HebbianSynapse `Wab`
+  Wab.post << b.zF
+
+  ## create and compile core simulation commands  
+  evolve_process = (JaxProcess()
+                    >> a.evolve)
+  circuit.wrap_and_add_command(jit(evolve_process.pure), name="evolve")
+
+  advance_process = (JaxProcess()
+                     >> a.advance_state)
+  circuit.wrap_and_add_command(jit(advance_process.pure), name="advance")
+  
+  reset_process = (JaxProcess()
+                   >> a.reset)
+  circuit.wrap_and_add_command(jit(reset_process.pure), name="reset")
+
+  ## set up non-compiled utility commands
+  @Context.dynamicCommand
+  def clamp(x):
+    a.j.set(x)
+```
+
+Now with our simple system above created, we will now run a simple sequence
+of one-dimensional "spike" data through it and evolve the synapse every time
+step like so:
+
+```python
+## run some data through the dynamical system
+x_seq = jnp.asarray([[1, 1, 0, 0, 1]], dtype=jnp.float32)
+
+circuit.reset()
+print("{}: Wab = {}".format(-1, Wab.weights.value))
+for ts in range(x_seq.shape[1]):
+  x_t = jnp.expand_dims(x_seq[0,ts], axis=0) ## get data at time t
+  circuit.clamp(x_t)
+  circuit.advance(t=ts*1., dt=1.)
+  circuit.evolve(t=ts*1., dt=1.)
+  print(" {}: input = {} ~> Wab = {}".format(ts, x_t, Wab.weights.value))
+```
+
+Your code should produce the same output (towards the bottom):
+
+```console
+-1: Wab = [[1.]]
+ 0: input = [1.] ~> Wab = [[2.]]
+ 1: input = [1.] ~> Wab = [[4.]]
+ 2: input = [0.] ~> Wab = [[4.]]
+ 3: input = [0.] ~> Wab = [[4.]]
+ 4: input = [1.] ~> Wab = [[8.]]
+```
+
+Notice that for every non-spike (a value of `0`), the synaptic value remains
+the same (because the product of a pre-synaptic value of `0` with a post-synaptic
+value of anything -- in this case, also a `0` -- is simply `0`, meaning no
+change will be applied to the synapse). For every spike (a value of `1`), we
+get a synaptic change equal to `dW = input * (Wab * input)`; so for the
+first time-step, the weight will change according to
+`W = W + eta * dW = W + dW` and `dW = 1 * (1 * 1) = 1`, whereas, for the
+second time-step, `W` will be increased by `dW = 1 * (2 * 1) = 2` (yielding a
+  new synaptic strength of `W = 4`).
+
+You have now created your first plastic, evolving neuronal system.