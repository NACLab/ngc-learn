# Lesson 3: Building a Model

In this tutorial, we will build a simple model made up of three components:
two simple graded cells that are connected by one synaptic cable.

## Instantiating the Dynamical System as a Context

While building our dynamical system we will set up a Context and then add the three different components to it.

```python
from jax import numpy as jnp, random
from ngclearn import Context
<<<<<<< HEAD
from ngclearn.utils import JaxProcess
=======
from ngcsimlib.compilers.process import Process
>>>>>>> bbea397c
from ngclearn.components import RateCell, HebbianSynapse
import ngclearn.utils.weight_distribution as dist

## create seeding keys
dkey = random.PRNGKey(1234)
dkey, *subkeys = random.split(dkey, 4)

## create simple dynamical system: a --> w_ab --> b
with Context("model") as model:
   a = RateCell(name="a", n_units=1, tau_m=0.,
                act_fx="identity", key=subkeys[0])
   b = RateCell(name="b", n_units=1, tau_m=20.,
                act_fx="identity", key=subkeys[1])
   Wab = HebbianSynapse(name="Wab", shape=(1, 1),
                        weight_init=dist.constant(value=1.), key=subkeys[2])
```

Next, we will want to wire together the three components we have embedded into
our model, connecting `a` to node `b` through synaptic cable `Wab`. In
other words, this means that the output compartment of `a` must be wired to the
input compartment of transformation `Wab` and the output compartment of `Wab`
must be wired to the input compartment of `b`. In code, this is done as follows:

```python                        
    ## wire a to w_ab and wire w_ab to b
    Wab.inputs << a.zF
    b.j << Wab.outputs
```

Finally, to make our dynamical system do something for each step of simulated
time, we must append a few basic commands
(see [Understanding Commands](../foundations/commands.md) to the context.
The commands we will want, as implied by our JSON configuration that we put
together at the start of this tutorial, include a `reset` (which will
initialize the compartments within each node to their resting values,
i.e., generally zero, if they have them -- this will only end up affecting
nodes `a` and `b` since a basic synapse component like `Wab` does not have a
base/resting value), an `advance` (which moves all the nodes one step
forward in time according to their compartments' ODEs), and `clamp` (which will
allow us to insert data into particular nodes).
This is simply done with the use of the following convenience function calls:

<!--
```python
    ## configure desired commands for simulation object
    Reset(command_name="reset",
          components=[a, Wab, b],
          reset_name="do_reset")
    AdvanceState(command_name="advance",
                 components=[a, Wab, b])
    Clamp(command_name="clamp_data",
          components=[a],
          compartment="j",
          clamp_name="x")
```
-->


```python
    ## configure desired commands for simulation object
<<<<<<< HEAD
    reset_process = (JaxProcess()
=======
    reset_process = (Process()
>>>>>>> bbea397c
                     >> a.reset
                     >> Wab.reset
                     >> b.reset)
    model.wrap_and_add_command(jit(reset_process.pure), name="reset")
    
<<<<<<< HEAD
    advance_process = (JaxProcess()
=======
    advance_process = (Process()
>>>>>>> bbea397c
                       >> a.advance_state
                       >> Wab.advance_state
                       >> b.advance_state)
    model.wrap_and_add_command(jit(advance_process.pure), name="advance")
    
    ## set up clamp as a non-compiled utility commands
    @Context.dynamicCommand
    def clamp(x):
        a.j.set(x)
```

## Running the Dynamical System's Controller

With our simple 3-component dynamical system built, we may now run it on a
simple sequence of one-dimensional real-valued numbers:

```python
## run some data through our simple dynamical system
x_seq = jnp.asarray([[1., 2., 3., 4., 5.]], dtype=jnp.float32)

model.reset()
for ts in range(x_seq.shape[1]):
    x_t = jnp.expand_dims(x_seq[0, ts], axis=0)  ## get data at time ts
    model.clamp_data(x_t)
    model.advance(t=ts * 1., dt=1.)
    ## naively extract simple statistics at time ts and print them to I/O
    a_out = a.zF
    b_out = b.zF
    print(" {}: a.zF = {} ~> b.zF = {}".format(ts, a_out, b_out))
```

and, assuming you place your code above in a Python script
(e.g., `run_lesson2.py`), we should obtain output in your terminal as below:

```console
$ python run_lesson2.py
 0: a.zF = [1.] ~> b.zF = [[0.05]]
 1: a.zF = [2.] ~> b.zF = [[0.15]]
 2: a.zF = [3.] ~> b.zF = [[0.3]]
 3: a.zF = [4.] ~> b.zF = [[0.5]]
 4: a.zF = [5.] ~> b.zF = [[0.75]]
```

The simple 3-component system simulated above merely transforms the input
sequence into another time-evolving series. For the curious, in your code above,
you modeled a very simple non-leaky integration of cell `b` injected with some
value produced by `a` (since `Wab = 1`, the synapses had no effect and merely
copies the value along). While node `a` is always clamped to a value as per the
clamp command call we constructed and call above (even though its time constant
was `tau_m = 0` ms, meaning that it reduces to a stateless "feedforward" cell),
b had a time constant you set to `tau_m = 20` ms. This means, as can be confirmed
by inspecting the API for `RateCell`, with your integration time constant
`dt = 1` ms:

1. at time step `ts = 0`, the value clamped to `a`, i.e., `1`, was multiplied by
   `1/20 = 0.05` and then added `b`'s internal state (which started at the value
   of `0` through the reset command called before the for-loop);
2. at step `ts = 1`, the value clamped to `a`, i.e., `2`, was multiplied by
   `0.05` (yielding `0.1`) and then added to `b`'s current state -- meaning that
   the new state becomes `0.05 + 0.1 = 0.15`;
3. at `ts = 2`, a value `3` is clamped to `a`, which is then multiplied by `0.05`
   to yield `0.15` and then added to `b`'s current state -- meaning that the new
   state is `0.15 + 0.15 = 0.3`
   and so on and so forth (`b` acts like a non-decaying recurrently additive state).
<|MERGE_RESOLUTION|>--- conflicted
+++ resolved
@@ -1,156 +1,145 @@
-# Lesson 3: Building a Model
-
-In this tutorial, we will build a simple model made up of three components:
-two simple graded cells that are connected by one synaptic cable.
-
-## Instantiating the Dynamical System as a Context
-
-While building our dynamical system we will set up a Context and then add the three different components to it.
-
-```python
-from jax import numpy as jnp, random
-from ngclearn import Context
-<<<<<<< HEAD
-from ngclearn.utils import JaxProcess
-=======
-from ngcsimlib.compilers.process import Process
->>>>>>> bbea397c
-from ngclearn.components import RateCell, HebbianSynapse
-import ngclearn.utils.weight_distribution as dist
-
-## create seeding keys
-dkey = random.PRNGKey(1234)
-dkey, *subkeys = random.split(dkey, 4)
-
-## create simple dynamical system: a --> w_ab --> b
-with Context("model") as model:
-   a = RateCell(name="a", n_units=1, tau_m=0.,
-                act_fx="identity", key=subkeys[0])
-   b = RateCell(name="b", n_units=1, tau_m=20.,
-                act_fx="identity", key=subkeys[1])
-   Wab = HebbianSynapse(name="Wab", shape=(1, 1),
-                        weight_init=dist.constant(value=1.), key=subkeys[2])
-```
-
-Next, we will want to wire together the three components we have embedded into
-our model, connecting `a` to node `b` through synaptic cable `Wab`. In
-other words, this means that the output compartment of `a` must be wired to the
-input compartment of transformation `Wab` and the output compartment of `Wab`
-must be wired to the input compartment of `b`. In code, this is done as follows:
-
-```python                        
-    ## wire a to w_ab and wire w_ab to b
-    Wab.inputs << a.zF
-    b.j << Wab.outputs
-```
-
-Finally, to make our dynamical system do something for each step of simulated
-time, we must append a few basic commands
-(see [Understanding Commands](../foundations/commands.md) to the context.
-The commands we will want, as implied by our JSON configuration that we put
-together at the start of this tutorial, include a `reset` (which will
-initialize the compartments within each node to their resting values,
-i.e., generally zero, if they have them -- this will only end up affecting
-nodes `a` and `b` since a basic synapse component like `Wab` does not have a
-base/resting value), an `advance` (which moves all the nodes one step
-forward in time according to their compartments' ODEs), and `clamp` (which will
-allow us to insert data into particular nodes).
-This is simply done with the use of the following convenience function calls:
-
-<!--
-```python
-    ## configure desired commands for simulation object
-    Reset(command_name="reset",
-          components=[a, Wab, b],
-          reset_name="do_reset")
-    AdvanceState(command_name="advance",
-                 components=[a, Wab, b])
-    Clamp(command_name="clamp_data",
-          components=[a],
-          compartment="j",
-          clamp_name="x")
-```
--->
-
-
-```python
-    ## configure desired commands for simulation object
-<<<<<<< HEAD
-    reset_process = (JaxProcess()
-=======
-    reset_process = (Process()
->>>>>>> bbea397c
-                     >> a.reset
-                     >> Wab.reset
-                     >> b.reset)
-    model.wrap_and_add_command(jit(reset_process.pure), name="reset")
-    
-<<<<<<< HEAD
-    advance_process = (JaxProcess()
-=======
-    advance_process = (Process()
->>>>>>> bbea397c
-                       >> a.advance_state
-                       >> Wab.advance_state
-                       >> b.advance_state)
-    model.wrap_and_add_command(jit(advance_process.pure), name="advance")
-    
-    ## set up clamp as a non-compiled utility commands
-    @Context.dynamicCommand
-    def clamp(x):
-        a.j.set(x)
-```
-
-## Running the Dynamical System's Controller
-
-With our simple 3-component dynamical system built, we may now run it on a
-simple sequence of one-dimensional real-valued numbers:
-
-```python
-## run some data through our simple dynamical system
-x_seq = jnp.asarray([[1., 2., 3., 4., 5.]], dtype=jnp.float32)
-
-model.reset()
-for ts in range(x_seq.shape[1]):
-    x_t = jnp.expand_dims(x_seq[0, ts], axis=0)  ## get data at time ts
-    model.clamp_data(x_t)
-    model.advance(t=ts * 1., dt=1.)
-    ## naively extract simple statistics at time ts and print them to I/O
-    a_out = a.zF
-    b_out = b.zF
-    print(" {}: a.zF = {} ~> b.zF = {}".format(ts, a_out, b_out))
-```
-
-and, assuming you place your code above in a Python script
-(e.g., `run_lesson2.py`), we should obtain output in your terminal as below:
-
-```console
-$ python run_lesson2.py
- 0: a.zF = [1.] ~> b.zF = [[0.05]]
- 1: a.zF = [2.] ~> b.zF = [[0.15]]
- 2: a.zF = [3.] ~> b.zF = [[0.3]]
- 3: a.zF = [4.] ~> b.zF = [[0.5]]
- 4: a.zF = [5.] ~> b.zF = [[0.75]]
-```
-
-The simple 3-component system simulated above merely transforms the input
-sequence into another time-evolving series. For the curious, in your code above,
-you modeled a very simple non-leaky integration of cell `b` injected with some
-value produced by `a` (since `Wab = 1`, the synapses had no effect and merely
-copies the value along). While node `a` is always clamped to a value as per the
-clamp command call we constructed and call above (even though its time constant
-was `tau_m = 0` ms, meaning that it reduces to a stateless "feedforward" cell),
-b had a time constant you set to `tau_m = 20` ms. This means, as can be confirmed
-by inspecting the API for `RateCell`, with your integration time constant
-`dt = 1` ms:
-
-1. at time step `ts = 0`, the value clamped to `a`, i.e., `1`, was multiplied by
-   `1/20 = 0.05` and then added `b`'s internal state (which started at the value
-   of `0` through the reset command called before the for-loop);
-2. at step `ts = 1`, the value clamped to `a`, i.e., `2`, was multiplied by
-   `0.05` (yielding `0.1`) and then added to `b`'s current state -- meaning that
-   the new state becomes `0.05 + 0.1 = 0.15`;
-3. at `ts = 2`, a value `3` is clamped to `a`, which is then multiplied by `0.05`
-   to yield `0.15` and then added to `b`'s current state -- meaning that the new
-   state is `0.15 + 0.15 = 0.3`
-   and so on and so forth (`b` acts like a non-decaying recurrently additive state).
+# Lesson 3: Building a Model
+
+In this tutorial, we will build a simple model made up of three components:
+two simple graded cells that are connected by one synaptic cable.
+
+## Instantiating the Dynamical System as a Context
+
+While building our dynamical system we will set up a Context and then add the three different components to it.
+
+```python
+from jax import numpy as jnp, random
+from ngclearn import Context
+from ngclearn.utils import JaxProcess
+from ngcsimlib.compilers.process import Process
+from ngclearn.components import RateCell, HebbianSynapse
+import ngclearn.utils.weight_distribution as dist
+
+## create seeding keys
+dkey = random.PRNGKey(1234)
+dkey, *subkeys = random.split(dkey, 4)
+
+## create simple dynamical system: a --> w_ab --> b
+with Context("model") as model:
+   a = RateCell(name="a", n_units=1, tau_m=0.,
+                act_fx="identity", key=subkeys[0])
+   b = RateCell(name="b", n_units=1, tau_m=20.,
+                act_fx="identity", key=subkeys[1])
+   Wab = HebbianSynapse(name="Wab", shape=(1, 1),
+                        weight_init=dist.constant(value=1.), key=subkeys[2])
+```
+
+Next, we will want to wire together the three components we have embedded into
+our model, connecting `a` to node `b` through synaptic cable `Wab`. In
+other words, this means that the output compartment of `a` must be wired to the
+input compartment of transformation `Wab` and the output compartment of `Wab`
+must be wired to the input compartment of `b`. In code, this is done as follows:
+
+```python                        
+    ## wire a to w_ab and wire w_ab to b
+    Wab.inputs << a.zF
+    b.j << Wab.outputs
+```
+
+Finally, to make our dynamical system do something for each step of simulated
+time, we must append a few basic commands
+(see [Understanding Commands](../foundations/commands.md) to the context.
+The commands we will want, as implied by our JSON configuration that we put
+together at the start of this tutorial, include a `reset` (which will
+initialize the compartments within each node to their resting values,
+i.e., generally zero, if they have them -- this will only end up affecting
+nodes `a` and `b` since a basic synapse component like `Wab` does not have a
+base/resting value), an `advance` (which moves all the nodes one step
+forward in time according to their compartments' ODEs), and `clamp` (which will
+allow us to insert data into particular nodes).
+This is simply done with the use of the following convenience function calls:
+
+<!--
+```python
+    ## configure desired commands for simulation object
+    Reset(command_name="reset",
+          components=[a, Wab, b],
+          reset_name="do_reset")
+    AdvanceState(command_name="advance",
+                 components=[a, Wab, b])
+    Clamp(command_name="clamp_data",
+          components=[a],
+          compartment="j",
+          clamp_name="x")
+```
+-->
+
+
+```python
+    ## configure desired commands for simulation object
+    reset_process = (JaxProcess()
+                     >> a.reset
+                     >> Wab.reset
+                     >> b.reset)
+    model.wrap_and_add_command(jit(reset_process.pure), name="reset")
+    
+    advance_process = (JaxProcess()
+                       >> a.advance_state
+                       >> Wab.advance_state
+                       >> b.advance_state)
+    model.wrap_and_add_command(jit(advance_process.pure), name="advance")
+    
+    ## set up clamp as a non-compiled utility commands
+    @Context.dynamicCommand
+    def clamp(x):
+        a.j.set(x)
+```
+
+## Running the Dynamical System's Controller
+
+With our simple 3-component dynamical system built, we may now run it on a
+simple sequence of one-dimensional real-valued numbers:
+
+```python
+## run some data through our simple dynamical system
+x_seq = jnp.asarray([[1., 2., 3., 4., 5.]], dtype=jnp.float32)
+
+model.reset()
+for ts in range(x_seq.shape[1]):
+    x_t = jnp.expand_dims(x_seq[0, ts], axis=0)  ## get data at time ts
+    model.clamp_data(x_t)
+    model.advance(t=ts * 1., dt=1.)
+    ## naively extract simple statistics at time ts and print them to I/O
+    a_out = a.zF
+    b_out = b.zF
+    print(" {}: a.zF = {} ~> b.zF = {}".format(ts, a_out, b_out))
+```
+
+and, assuming you place your code above in a Python script
+(e.g., `run_lesson2.py`), we should obtain output in your terminal as below:
+
+```console
+$ python run_lesson2.py
+ 0: a.zF = [1.] ~> b.zF = [[0.05]]
+ 1: a.zF = [2.] ~> b.zF = [[0.15]]
+ 2: a.zF = [3.] ~> b.zF = [[0.3]]
+ 3: a.zF = [4.] ~> b.zF = [[0.5]]
+ 4: a.zF = [5.] ~> b.zF = [[0.75]]
+```
+
+The simple 3-component system simulated above merely transforms the input
+sequence into another time-evolving series. For the curious, in your code above,
+you modeled a very simple non-leaky integration of cell `b` injected with some
+value produced by `a` (since `Wab = 1`, the synapses had no effect and merely
+copies the value along). While node `a` is always clamped to a value as per the
+clamp command call we constructed and call above (even though its time constant
+was `tau_m = 0` ms, meaning that it reduces to a stateless "feedforward" cell),
+b had a time constant you set to `tau_m = 20` ms. This means, as can be confirmed
+by inspecting the API for `RateCell`, with your integration time constant
+`dt = 1` ms:
+
+1. at time step `ts = 0`, the value clamped to `a`, i.e., `1`, was multiplied by
+   `1/20 = 0.05` and then added `b`'s internal state (which started at the value
+   of `0` through the reset command called before the for-loop);
+2. at step `ts = 1`, the value clamped to `a`, i.e., `2`, was multiplied by
+   `0.05` (yielding `0.1`) and then added to `b`'s current state -- meaning that
+   the new state becomes `0.05 + 0.1 = 0.15`;
+3. at `ts = 2`, a value `3` is clamped to `a`, which is then multiplied by `0.05`
+   to yield `0.15` and then added to `b`'s current state -- meaning that the new
+   state is `0.15 + 0.15 = 0.3`
+   and so on and so forth (`b` acts like a non-decaying recurrently additive state).